--- conflicted
+++ resolved
@@ -121,16 +121,12 @@
 #include <string.h>
 #endif
 
-<<<<<<< HEAD
-=======
+#if defined(_MSC_VER)
+#pragma warning(pop)
+#endif
+
 #if defined(BORINGSSL_CONSTANT_TIME_VALIDATION)
 #include <valgrind/memcheck.h>
-#endif
-
-#if !defined(__cplusplus)
->>>>>>> a6a049a6
-#if defined(_MSC_VER)
-#pragma warning(pop)
 #endif
 
 #include <GFp/type_check.h>
@@ -274,7 +270,26 @@
   return (mask & a) | (~mask & b);
 }
 
-<<<<<<< HEAD
+#if defined(BORINGSSL_CONSTANT_TIME_VALIDATION)
+
+// CONSTTIME_SECRET takes a pointer and a number of bytes and marks that region
+// of memory as secret. Secret data is tracked as it flows to registers and
+// other parts of a memory. If secret data is used as a condition for a branch,
+// or as a memory index, it will trigger warnings in valgrind.
+#define CONSTTIME_SECRET(x, y) VALGRIND_MAKE_MEM_UNDEFINED(x, y)
+
+// CONSTTIME_DECLASSIFY takes a pointer and a number of bytes and marks that
+// region of memory as public. Public data is not subject to constant-time
+// rules.
+#define CONSTTIME_DECLASSIFY(x, y) VALGRIND_MAKE_MEM_DEFINED(x, y)
+
+#else
+
+#define CONSTTIME_SECRET(x, y)
+#define CONSTTIME_DECLASSIFY(x, y)
+
+#endif  // BORINGSSL_CONSTANT_TIME_VALIDATION
+
 // from_be_u32_ptr returns the 32-bit big-endian-encoded value at |data|.
 static inline uint32_t from_be_u32_ptr(const uint8_t *data) {
 #if defined(__clang__) || defined(_MSC_VER)
@@ -287,56 +302,6 @@
   memcpy(&value, data, sizeof(value));
 #if OPENSSL_ENDIAN != OPENSSL_BIG_ENDIAN
   value = bswap_u32(value);
-=======
-// constant_time_select_8 acts like |constant_time_select| but operates on
-// 8-bit values.
-static inline uint8_t constant_time_select_8(uint8_t mask, uint8_t a,
-                                             uint8_t b) {
-  return (uint8_t)(constant_time_select_w(mask, a, b));
-}
-
-// constant_time_select_int acts like |constant_time_select| but operates on
-// ints.
-static inline int constant_time_select_int(crypto_word_t mask, int a, int b) {
-  return (int)(constant_time_select_w(mask, (crypto_word_t)(a),
-                                      (crypto_word_t)(b)));
-}
-
-#if defined(BORINGSSL_CONSTANT_TIME_VALIDATION)
-
-// CONSTTIME_SECRET takes a pointer and a number of bytes and marks that region
-// of memory as secret. Secret data is tracked as it flows to registers and
-// other parts of a memory. If secret data is used as a condition for a branch,
-// or as a memory index, it will trigger warnings in valgrind.
-#define CONSTTIME_SECRET(x, y) VALGRIND_MAKE_MEM_UNDEFINED(x, y)
-
-// CONSTTIME_DECLASSIFY takes a pointer and a number of bytes and marks that
-// region of memory as public. Public data is not subject to constant-time
-// rules.
-#define CONSTTIME_DECLASSIFY(x, y) VALGRIND_MAKE_MEM_DEFINED(x, y)
-
-#else
-
-#define CONSTTIME_SECRET(x, y)
-#define CONSTTIME_DECLASSIFY(x, y)
-
-#endif  // BORINGSSL_CONSTANT_TIME_VALIDATION
-
-
-// Thread-safe initialisation.
-
-#if !defined(OPENSSL_THREADS)
-typedef uint32_t CRYPTO_once_t;
-#define CRYPTO_ONCE_INIT 0
-#elif defined(OPENSSL_WINDOWS_THREADS)
-typedef INIT_ONCE CRYPTO_once_t;
-#define CRYPTO_ONCE_INIT INIT_ONCE_STATIC_INIT
-#elif defined(OPENSSL_PTHREADS)
-typedef pthread_once_t CRYPTO_once_t;
-#define CRYPTO_ONCE_INIT PTHREAD_ONCE_INIT
-#else
-#error "Unknown threading library"
->>>>>>> a6a049a6
 #endif
   return value;
 #else
