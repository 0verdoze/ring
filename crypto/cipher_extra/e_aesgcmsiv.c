--- conflicted
+++ resolved
@@ -68,14 +68,8 @@
     return 0;
   }
 
-<<<<<<< HEAD
-  struct aead_aes_gcm_siv_asm_ctx *gcm_siv_ctx =
-      OPENSSL_malloc(sizeof(struct aead_aes_gcm_siv_asm_ctx));
-  if (gcm_siv_ctx == NULL) {
-=======
   char *ptr = OPENSSL_malloc(sizeof(struct aead_aes_gcm_siv_asm_ctx) + 8);
   if (ptr == NULL) {
->>>>>>> a16e86ce
     return 0;
   }
   assert((((uintptr_t)ptr) & 7) == 0);
@@ -101,14 +95,8 @@
 }
 
 static void aead_aes_gcm_siv_asm_cleanup(EVP_AEAD_CTX *ctx) {
-<<<<<<< HEAD
-  struct aead_aes_gcm_siv_asm_ctx *gcm_siv_asm_ctx = ctx->aead_state;
-  OPENSSL_cleanse(gcm_siv_asm_ctx, sizeof(struct aead_aes_gcm_siv_asm_ctx));
-  OPENSSL_free(gcm_siv_asm_ctx);
-=======
   const struct aead_aes_gcm_siv_asm_ctx *gcm_siv_ctx = ctx->aead_state;
   OPENSSL_free(gcm_siv_ctx->ptr);
->>>>>>> a16e86ce
 }
 
 // aesgcmsiv_polyval_horner updates the POLYVAL value in |in_out_poly| to
@@ -539,6 +527,7 @@
     aead_aes_gcm_siv_asm_seal_scatter,
     NULL /* open_gather */,
     NULL /* get_iv */,
+    NULL /* tag_len */,
 };
 
 static const EVP_AEAD aead_aes_256_gcm_siv_asm = {
@@ -555,6 +544,7 @@
     aead_aes_gcm_siv_asm_seal_scatter,
     NULL /* open_gather */,
     NULL /* get_iv */,
+    NULL /* tag_len */,
 };
 
 #endif  // X86_64 && !NO_ASM
@@ -823,6 +813,7 @@
     aead_aes_gcm_siv_seal_scatter,
     aead_aes_gcm_siv_open_gather,
     NULL /* get_iv */,
+    NULL /* tag_len */,
 };
 
 static const EVP_AEAD aead_aes_256_gcm_siv = {
@@ -839,6 +830,7 @@
     aead_aes_gcm_siv_seal_scatter,
     aead_aes_gcm_siv_open_gather,
     NULL /* get_iv */,
+    NULL /* tag_len */,
 };
 
 #if defined(OPENSSL_X86_64) && !defined(OPENSSL_NO_ASM)
