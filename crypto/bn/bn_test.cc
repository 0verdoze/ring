/* Copyright (C) 1995-1998 Eric Young (eay@cryptsoft.com)
 * All rights reserved.
 *
 * This package is an SSL implementation written
 * by Eric Young (eay@cryptsoft.com).
 * The implementation was written so as to conform with Netscapes SSL.
 *
 * This library is free for commercial and non-commercial use as long as
 * the following conditions are aheared to.  The following conditions
 * apply to all code found in this distribution, be it the RC4, RSA,
 * lhash, DES, etc., code; not just the SSL code.  The SSL documentation
 * included with this distribution is covered by the same copyright terms
 * except that the holder is Tim Hudson (tjh@cryptsoft.com).
 *
 * Copyright remains Eric Young's, and as such any Copyright notices in
 * the code are not to be removed.
 * If this package is used in a product, Eric Young should be given attribution
 * as the author of the parts of the library used.
 * This can be in the form of a textual message at program startup or
 * in documentation (online or textual) provided with the package.
 *
 * Redistribution and use in source and binary forms, with or without
 * modification, are permitted provided that the following conditions
 * are met:
 * 1. Redistributions of source code must retain the copyright
 *    notice, this list of conditions and the following disclaimer.
 * 2. Redistributions in binary form must reproduce the above copyright
 *    notice, this list of conditions and the following disclaimer in the
 *    documentation and/or other materials provided with the distribution.
 * 3. All advertising materials mentioning features or use of this software
 *    must display the following acknowledgement:
 *    "This product includes cryptographic software written by
 *     Eric Young (eay@cryptsoft.com)"
 *    The word 'cryptographic' can be left out if the rouines from the library
 *    being used are not cryptographic related :-).
 * 4. If you include any Windows specific code (or a derivative thereof) from
 *    the apps directory (application code) you must include an acknowledgement:
 *    "This product includes software written by Tim Hudson (tjh@cryptsoft.com)"
 *
 * THIS SOFTWARE IS PROVIDED BY ERIC YOUNG ``AS IS'' AND
 * ANY EXPRESS OR IMPLIED WARRANTIES, INCLUDING, BUT NOT LIMITED TO, THE
 * IMPLIED WARRANTIES OF MERCHANTABILITY AND FITNESS FOR A PARTICULAR PURPOSE
 * ARE DISCLAIMED.  IN NO EVENT SHALL THE AUTHOR OR CONTRIBUTORS BE LIABLE
 * FOR ANY DIRECT, INDIRECT, INCIDENTAL, SPECIAL, EXEMPLARY, OR CONSEQUENTIAL
 * DAMAGES (INCLUDING, BUT NOT LIMITED TO, PROCUREMENT OF SUBSTITUTE GOODS
 * OR SERVICES; LOSS OF USE, DATA, OR PROFITS; OR BUSINESS INTERRUPTION)
 * HOWEVER CAUSED AND ON ANY THEORY OF LIABILITY, WHETHER IN CONTRACT, STRICT
 * LIABILITY, OR TORT (INCLUDING NEGLIGENCE OR OTHERWISE) ARISING IN ANY WAY
 * OUT OF THE USE OF THIS SOFTWARE, EVEN IF ADVISED OF THE POSSIBILITY OF
 * SUCH DAMAGE.
 *
 * The licence and distribution terms for any publically available version or
 * derivative of this code cannot be changed.  i.e. this code cannot simply be
 * copied and put under another distribution licence
 * [including the GNU Public Licence.]
 */
/* ====================================================================
 * Copyright 2002 Sun Microsystems, Inc. ALL RIGHTS RESERVED.
 *
 * Portions of the attached software ("Contribution") are developed by
 * SUN MICROSYSTEMS, INC., and are contributed to the OpenSSL project.
 *
 * The Contribution is licensed pursuant to the Eric Young open source
 * license provided above.
 *
 * The binary polynomial arithmetic software is originally written by
 * Sheueling Chang Shantz and Douglas Stebila of Sun Microsystems
 * Laboratories. */

/* For BIGNUM format macros. */
#if !defined(__STDC_FORMAT_MACROS)
#define __STDC_FORMAT_MACROS
#endif

// rustc always links with the non-debug runtime, but when _DEBUG is defined
// MSVC's C++ standard library expects to be linked to the debug runtime.
#if defined(_DEBUG)
#undef _DEBUG
#endif

#include <assert.h>
#include <errno.h>
#include <limits.h>
#include <stdio.h>
#include <string.h>

#include <utility>

#include <openssl/bn.h>
#include <openssl/err.h>
#include <openssl/mem.h>

#include "../test/bn_test_lib.h"
#include "../crypto/test/file_test.h"
#include "../crypto/test/scoped_types.h"
#include "../test/bn_test_util.h"


extern "C" int bssl_bn_test_main(RAND *rng);


<<<<<<< HEAD
// This program tests the BIGNUM implementation. It takes an optional -bc
// argument to write a transcript compatible with the UNIX bc utility.
//
// TODO(davidben): Rather than generate random inputs and depend on bc to check
// the results, most of these tests should use known answers.

static bool TestBN2BinPadded(RAND *rng);
static bool TestHex2BN();
static bool TestRand(RAND *rng);
static bool TestNegativeZero(BN_CTX *ctx);
static bool TestBadModulus(BN_CTX *ctx);
static bool TestExpModZero(RAND *rng);
static bool RunTest(FileTest *t, void *arg);


extern "C" int bssl_bn_test_main(RAND *rng) {
  ScopedBN_CTX ctx(BN_CTX_new());
  if (!ctx) {
    return 1;
  }


  if (!TestBN2BinPadded(rng) ||
      !TestHex2BN() ||
      !TestRand(rng) ||
      !TestNegativeZero(ctx.get()) ||
      !TestBadModulus(ctx.get()) ||
      !TestExpModZero(rng)) {
    return 1;
  }

  return FileTestMain(RunTest, ctx.get(), "crypto/bn/bn_tests.txt");
}

=======
>>>>>>> 47489446
static int HexToBIGNUM(ScopedBIGNUM *out, const char *in) {
  BIGNUM *raw = NULL;
  int ret = BN_hex2bn(&raw, in);
  out->reset(raw);
  return ret;
}

static ScopedBIGNUM GetBIGNUM(FileTest *t, const char *attribute) {
  std::string hex;
  if (!t->GetAttribute(&hex, attribute)) {
    return nullptr;
  }

  ScopedBIGNUM ret;
  if (HexToBIGNUM(&ret, hex.c_str()) != static_cast<int>(hex.size())) {
    t->PrintLine("Could not decode '%s'.", hex.c_str());
    return nullptr;
  }
  return ret;
}

static bool GetInt(FileTest *t, int *out, const char *attribute) {
  ScopedBIGNUM ret = GetBIGNUM(t, attribute);
  if (!ret) {
    return false;
  }

  // This is |BN_get_word|, inlined and improved.
  switch (ret->top) {
    case 0:
      *out = 0;
      return 1;
    case 1:
      if (ret->d[0] > (BN_ULONG)INT_MAX) {
        return false;
      }
      *out = static_cast<int>(ret->d[0]);
      return true;
    default:
      return false;
  }
}

static bool ExpectBIGNUMsEqual(FileTest *t, const char *operation,
                               const BIGNUM *expected, const BIGNUM *actual) {
  if (BN_cmp(expected, actual) == 0) {
    return true;
  }
  t->PrintLine("Got wrong value for %s", operation);
  return false;
}

static bool TestSum(FileTest *t, BN_CTX *) {
  ScopedBIGNUM a = GetBIGNUM(t, "A");
  ScopedBIGNUM b = GetBIGNUM(t, "B");
  ScopedBIGNUM sum = GetBIGNUM(t, "Sum");
  if (!a || !b || !sum) {
    return false;
  }

  ScopedBIGNUM ret(BN_new());
  if (!ret ||
      !BN_add(ret.get(), a.get(), b.get()) ||
      !ExpectBIGNUMsEqual(t, "A + B", sum.get(), ret.get()) ||
      !BN_sub(ret.get(), sum.get(), a.get()) ||
      !ExpectBIGNUMsEqual(t, "Sum - A", b.get(), ret.get()) ||
      !BN_sub(ret.get(), sum.get(), b.get()) ||
      !ExpectBIGNUMsEqual(t, "Sum - B", a.get(), ret.get())) {
    return false;
  }

  // Test that the functions work when |r| and |a| point to the same |BIGNUM|,
  // or when |r| and |b| point to the same |BIGNUM|. TODO: Test the case where
  // all of |r|, |a|, and |b| point to the same |BIGNUM|.
  if (!BN_copy(ret.get(), a.get()) ||
      !BN_add(ret.get(), ret.get(), b.get()) ||
      !ExpectBIGNUMsEqual(t, "A + B (r is a)", sum.get(), ret.get()) ||
      !BN_copy(ret.get(), b.get()) ||
      !BN_add(ret.get(), a.get(), ret.get()) ||
      !ExpectBIGNUMsEqual(t, "A + B (r is b)", sum.get(), ret.get()) ||
      !BN_copy(ret.get(), sum.get()) ||
      !BN_sub(ret.get(), ret.get(), a.get()) ||
      !ExpectBIGNUMsEqual(t, "Sum - A (r is a)", b.get(), ret.get()) ||
      !BN_copy(ret.get(), a.get()) ||
      !BN_sub(ret.get(), sum.get(), ret.get()) ||
      !ExpectBIGNUMsEqual(t, "Sum - A (r is b)", b.get(), ret.get()) ||
      !BN_copy(ret.get(), sum.get()) ||
      !BN_sub(ret.get(), ret.get(), b.get()) ||
      !ExpectBIGNUMsEqual(t, "Sum - B (r is a)", a.get(), ret.get()) ||
      !BN_copy(ret.get(), b.get()) ||
      !BN_sub(ret.get(), sum.get(), ret.get()) ||
      !ExpectBIGNUMsEqual(t, "Sum - B (r is b)", a.get(), ret.get())) {
    return false;
  }

  // Test |BN_uadd| and |BN_usub| with the prerequisites they are documented as
  // having. Note that these functions are frequently used when the
  // prerequisites don't hold. In those cases, they are supposed to work as if
  // the prerequisite hold, but we don't test that yet. TODO: test that.
  if (!BN_is_negative(a.get()) &&
      !BN_is_negative(b.get()) && BN_cmp(a.get(), b.get()) >= 0) {
    if (!BN_uadd(ret.get(), a.get(), b.get()) ||
        !ExpectBIGNUMsEqual(t, "A +u B", sum.get(), ret.get()) ||
        !BN_usub(ret.get(), sum.get(), a.get()) ||
        !ExpectBIGNUMsEqual(t, "Sum -u A", b.get(), ret.get()) ||
        !BN_usub(ret.get(), sum.get(), b.get()) ||
        !ExpectBIGNUMsEqual(t, "Sum -u B", a.get(), ret.get())) {
      return false;
    }

    // Test that the functions work when |r| and |a| point to the same |BIGNUM|,
    // or when |r| and |b| point to the same |BIGNUM|. TODO: Test the case where
    // all of |r|, |a|, and |b| point to the same |BIGNUM|.
    if (!BN_copy(ret.get(), a.get()) ||
        !BN_uadd(ret.get(), ret.get(), b.get()) ||
        !ExpectBIGNUMsEqual(t, "A +u B (r is a)", sum.get(), ret.get()) ||
        !BN_copy(ret.get(), b.get()) ||
        !BN_uadd(ret.get(), a.get(), ret.get()) ||
        !ExpectBIGNUMsEqual(t, "A +u B (r is b)", sum.get(), ret.get()) ||
        !BN_copy(ret.get(), sum.get()) ||
        !BN_usub(ret.get(), ret.get(), a.get()) ||
        !ExpectBIGNUMsEqual(t, "Sum -u A (r is a)", b.get(), ret.get()) ||
        !BN_copy(ret.get(), a.get()) ||
        !BN_usub(ret.get(), sum.get(), ret.get()) ||
        !ExpectBIGNUMsEqual(t, "Sum -u A (r is b)", b.get(), ret.get()) ||
        !BN_copy(ret.get(), sum.get()) ||
        !BN_usub(ret.get(), ret.get(), b.get()) ||
        !ExpectBIGNUMsEqual(t, "Sum -u B (r is a)", a.get(), ret.get()) ||
        !BN_copy(ret.get(), b.get()) ||
        !BN_usub(ret.get(), sum.get(), ret.get()) ||
        !ExpectBIGNUMsEqual(t, "Sum -u B (r is b)", a.get(), ret.get())) {
      return false;
    }
  }

  return true;
}

static bool TestLShift1(FileTest *t, BN_CTX *ctx) {
  ScopedBIGNUM a = GetBIGNUM(t, "A");
  ScopedBIGNUM lshift1 = GetBIGNUM(t, "LShift1");
  ScopedBIGNUM zero(BN_new());
  if (!a || !lshift1 || !zero) {
    return false;
  }

  BN_zero(zero.get());

  ScopedBIGNUM ret(BN_new()), two(BN_new()), remainder(BN_new());
  if (!ret || !two || !remainder ||
      !BN_set_word(two.get(), 2) ||
      !BN_add(ret.get(), a.get(), a.get()) ||
      !ExpectBIGNUMsEqual(t, "A + A", lshift1.get(), ret.get()) ||
      !BN_mul(ret.get(), a.get(), two.get(), ctx) ||
      !ExpectBIGNUMsEqual(t, "A * 2", lshift1.get(), ret.get()) ||
      !BN_div(ret.get(), remainder.get(), lshift1.get(), two.get(), ctx) ||
      !ExpectBIGNUMsEqual(t, "LShift1 / 2", a.get(), ret.get()) ||
      !ExpectBIGNUMsEqual(t, "LShift1 % 2", zero.get(), remainder.get()) ||
      !BN_lshift1(ret.get(), a.get()) ||
      !ExpectBIGNUMsEqual(t, "A << 1", lshift1.get(), ret.get()) ||
      !BN_rshift1(ret.get(), lshift1.get()) ||
      !ExpectBIGNUMsEqual(t, "LShift >> 1", a.get(), ret.get()) ||
      !BN_rshift1(ret.get(), lshift1.get()) ||
      !ExpectBIGNUMsEqual(t, "LShift >> 1", a.get(), ret.get())) {
    return false;
  }

  // Set the LSB to 1 and test rshift1 again.
  if (!BN_set_bit(lshift1.get(), 0) ||
      !BN_div(ret.get(), nullptr /* rem */, lshift1.get(), two.get(), ctx) ||
      !ExpectBIGNUMsEqual(t, "(LShift1 | 1) / 2", a.get(), ret.get()) ||
      !BN_rshift1(ret.get(), lshift1.get()) ||
      !ExpectBIGNUMsEqual(t, "(LShift | 1) >> 1", a.get(), ret.get())) {
    return false;
  }

  return true;
}

static bool TestLShift(FileTest *t, BN_CTX *) {
  ScopedBIGNUM a = GetBIGNUM(t, "A");
  ScopedBIGNUM lshift = GetBIGNUM(t, "LShift");
  int n = 0;
  if (!a || !lshift || !GetInt(t, &n, "N")) {
    return false;
  }

  ScopedBIGNUM ret(BN_new());
  if (!ret ||
      !BN_lshift(ret.get(), a.get(), n) ||
      !ExpectBIGNUMsEqual(t, "A << N", lshift.get(), ret.get()) ||
      !BN_rshift(ret.get(), lshift.get(), n) ||
      !ExpectBIGNUMsEqual(t, "A >> N", a.get(), ret.get())) {
    return false;
  }

  return true;
}

static bool TestRShift(FileTest *t, BN_CTX *) {
  ScopedBIGNUM a = GetBIGNUM(t, "A");
  ScopedBIGNUM rshift = GetBIGNUM(t, "RShift");
  int n = 0;
  if (!a || !rshift || !GetInt(t, &n, "N")) {
    return false;
  }

  ScopedBIGNUM ret(BN_new());
  if (!ret ||
      !BN_rshift(ret.get(), a.get(), n) ||
      !ExpectBIGNUMsEqual(t, "A >> N", rshift.get(), ret.get())) {
    return false;
  }

  return true;
}

static bool TestSquare(FileTest *t, BN_CTX *ctx) {
  ScopedBIGNUM a = GetBIGNUM(t, "A");
  ScopedBIGNUM square = GetBIGNUM(t, "Square");
  ScopedBIGNUM zero(BN_new());
  if (!a || !square || !zero) {
    return false;
  }

  BN_zero(zero.get());

  ScopedBIGNUM ret(BN_new()), remainder(BN_new());
  if (!ret ||
      !BN_mul(ret.get(), a.get(), a.get(), ctx) ||
      !ExpectBIGNUMsEqual(t, "A * A", square.get(), ret.get()) ||
      !BN_div(ret.get(), remainder.get(), square.get(), a.get(), ctx) ||
      !ExpectBIGNUMsEqual(t, "Square / A", a.get(), ret.get()) ||
      !ExpectBIGNUMsEqual(t, "Square % A", zero.get(), remainder.get())) {
    return false;
  }

  return true;
}

static bool TestProduct(FileTest *t, BN_CTX *ctx) {
  ScopedBIGNUM a = GetBIGNUM(t, "A");
  ScopedBIGNUM b = GetBIGNUM(t, "B");
  ScopedBIGNUM product = GetBIGNUM(t, "Product");
  ScopedBIGNUM zero(BN_new());
  if (!a || !b || !product || !zero) {
    return false;
  }

  BN_zero(zero.get());

  ScopedBIGNUM ret(BN_new()), remainder(BN_new());
  if (!ret || !remainder ||
      !BN_mul(ret.get(), a.get(), b.get(), ctx) ||
      !ExpectBIGNUMsEqual(t, "A * B", product.get(), ret.get()) ||
      !BN_div(ret.get(), remainder.get(), product.get(), a.get(), ctx) ||
      !ExpectBIGNUMsEqual(t, "Product / A", b.get(), ret.get()) ||
      !ExpectBIGNUMsEqual(t, "Product % A", zero.get(), remainder.get()) ||
      !BN_div(ret.get(), remainder.get(), product.get(), b.get(), ctx) ||
      !ExpectBIGNUMsEqual(t, "Product / B", a.get(), ret.get()) ||
      !ExpectBIGNUMsEqual(t, "Product % B", zero.get(), remainder.get())) {
    return false;
  }

  return true;
}

static bool TestQuotient(FileTest *t, BN_CTX *ctx) {
  ScopedBIGNUM a = GetBIGNUM(t, "A");
  ScopedBIGNUM b = GetBIGNUM(t, "B");
  ScopedBIGNUM quotient = GetBIGNUM(t, "Quotient");
  ScopedBIGNUM remainder = GetBIGNUM(t, "Remainder");
  if (!a || !b || !quotient || !remainder) {
    return false;
  }

  ScopedBIGNUM ret(BN_new()), ret2(BN_new());
  if (!ret || !ret2 ||
      !BN_div(ret.get(), ret2.get(), a.get(), b.get(), ctx) ||
      !ExpectBIGNUMsEqual(t, "A / B", quotient.get(), ret.get()) ||
      !ExpectBIGNUMsEqual(t, "A % B", remainder.get(), ret2.get()) ||
      !BN_mul(ret.get(), quotient.get(), b.get(), ctx) ||
      !BN_add(ret.get(), ret.get(), remainder.get()) ||
      !ExpectBIGNUMsEqual(t, "Quotient * B + Remainder", a.get(), ret.get())) {
    return false;
  }

  // Test BN_nnmod.
  if (!BN_is_negative(b.get())) {
    ScopedBIGNUM nnmod(BN_new());
    if (!nnmod ||
        !BN_copy(nnmod.get(), remainder.get()) ||
        (BN_is_negative(nnmod.get()) &&
         !BN_add(nnmod.get(), nnmod.get(), b.get())) ||
        !BN_nnmod(ret.get(), a.get(), b.get(), ctx) ||
        !ExpectBIGNUMsEqual(t, "A % B (non-negative)", nnmod.get(),
                            ret.get())) {
      return false;
    }
  }

  return true;
}

static bool TestModMul(FileTest *t, BN_CTX *ctx) {
  ScopedBIGNUM a = GetBIGNUM(t, "A");
  ScopedBIGNUM b = GetBIGNUM(t, "B");
  ScopedBIGNUM m = GetBIGNUM(t, "M");
  ScopedBIGNUM mod_mul = GetBIGNUM(t, "ModMul");
  if (!a || !b || !m || !mod_mul) {
    return false;
  }

  ScopedBIGNUM ret(BN_new());
  if (!ret ||
      !BN_mod_mul(ret.get(), a.get(), b.get(), m.get(), ctx) ||
      !ExpectBIGNUMsEqual(t, "A * B (mod M)", mod_mul.get(), ret.get())) {
    return false;
  }

  if (BN_is_odd(m.get())) {
    // Reduce |a| and |b| and test the Montgomery version.
    ScopedBN_MONT_CTX mont(BN_MONT_CTX_new());
    ScopedBIGNUM a_tmp(BN_new()), b_tmp(BN_new());
    if (!mont || !a_tmp || !b_tmp ||
        !BN_MONT_CTX_set(mont.get(), m.get(), ctx) ||
        !BN_nnmod(a_tmp.get(), a.get(), m.get(), ctx) ||
        !BN_nnmod(b_tmp.get(), b.get(), m.get(), ctx) ||
        !BN_to_montgomery(a_tmp.get(), a_tmp.get(), mont.get(), ctx) ||
        !BN_to_montgomery(b_tmp.get(), b_tmp.get(), mont.get(), ctx) ||
        !BN_mod_mul_montgomery(ret.get(), a_tmp.get(), b_tmp.get(), mont.get(),
                               ctx) ||
        !BN_from_montgomery(ret.get(), ret.get(), mont.get(), ctx) ||
        !ExpectBIGNUMsEqual(t, "A * B (mod M) (Montgomery)",
                            mod_mul.get(), ret.get())) {
      return false;
    }
  }

  return true;
}

static bool TestModExp(FileTest *t, BN_CTX *ctx) {
  ScopedBIGNUM a = GetBIGNUM(t, "A");
  ScopedBIGNUM e = GetBIGNUM(t, "E");
  ScopedBIGNUM m = GetBIGNUM(t, "M");
  ScopedBIGNUM mod_exp = GetBIGNUM(t, "ModExp");
  if (!a || !e || !m || !mod_exp) {
    return false;
  }

  ScopedBIGNUM ret(BN_new());
  if (!ret) {
    return false;
  }

  if (BN_is_odd(m.get())) {
    ScopedBN_MONT_CTX mont(BN_MONT_CTX_new());
    if (!mont ||
        !BN_MONT_CTX_set(mont.get(), m.get(), ctx)) {
      return false;
    }

    // |BN_mod_exp_mont| requires the input to already be reduced mod |m|
    // unless |e| is zero (purely due to the ordering of how these special
    // cases are handled). // |BN_mod_exp_mont_consttime| doesn't have the same
    // requirement simply because we haven't gotten around to it yet.
    int expected_ok = BN_cmp(a.get(), m.get()) < 0 || BN_is_zero(e.get());

    // First test with a NULL |BN_MONT_CTX|.
    int ok = BN_mod_exp_mont(ret.get(), a.get(), e.get(), m.get(), ctx, NULL);
    if (ok != expected_ok) {
      return false;
    }
    if ((ok &&
         !ExpectBIGNUMsEqual(t, "A ^ E (mod M) (Montgomery)", mod_exp.get(),
                             ret.get()))) {
      return false;
    }

    // Now test with a non-NULL |BN_MONT_CTX|.
    ok = BN_mod_exp_mont(ret.get(), a.get(), e.get(), m.get(), ctx, mont.get());
    if (ok != expected_ok) {
      return false;
    }
    if (ok &&
        !ExpectBIGNUMsEqual(t, "A ^ E (mod M) (Montgomery)", mod_exp.get(),
                            ret.get())) {
      return false;
    }

    if (!BN_mod_exp_mont_consttime(ret.get(), a.get(), e.get(), m.get(), ctx,
                                   NULL) ||
        !ExpectBIGNUMsEqual(t, "A ^ E (mod M) (constant-time)", mod_exp.get(),
                            ret.get())) {
      return false;
    }
  }

  return true;
}

struct Test {
  const char *name;
  bool (*func)(FileTest *t, BN_CTX *ctx);
};

static const Test kTests[] = {
    {"Sum", TestSum},
    {"LShift1", TestLShift1},
    {"LShift", TestLShift},
    {"RShift", TestRShift},
    {"Square", TestSquare},
    {"Product", TestProduct},
    {"Quotient", TestQuotient},
    {"ModMul", TestModMul},
    {"ModExp", TestModExp},
};

static bool RunTest(FileTest *t, void *arg) {
  BN_CTX *ctx = reinterpret_cast<BN_CTX *>(arg);
  for (const Test &test : kTests) {
    if (t->GetType() != test.name) {
      continue;
    }
    return test.func(t, ctx);
  }
  t->PrintLine("Unknown test type: %s", t->GetType().c_str());
  return false;
}

static bool TestBN2BinPadded(RAND *rng) {
  uint8_t zeros[256], out[256], reference[128];

  memset(zeros, 0, sizeof(zeros));

  // Test edge case at 0.
  ScopedBIGNUM n(BN_new());
  if (!n || !BN_bn2bin_padded(NULL, 0, n.get())) {
    fprintf(stderr,
            "BN_bn2bin_padded failed to encode 0 in an empty buffer.\n");
    return false;
  }
  memset(out, -1, sizeof(out));
  if (!BN_bn2bin_padded(out, sizeof(out), n.get())) {
    fprintf(stderr,
            "BN_bn2bin_padded failed to encode 0 in a non-empty buffer.\n");
    return false;
  }
  if (memcmp(zeros, out, sizeof(out))) {
    fprintf(stderr, "BN_bn2bin_padded did not zero buffer.\n");
    return false;
  }

  // Test a random numbers at various byte lengths.
  for (size_t bytes = 128 - 7; bytes <= 128; bytes++) {
    if (!BN_rand(n.get(), bytes * 8, 0 /* make sure top bit is 1 */,
                 0 /* don't modify bottom bit */, rng)) {
      return false;
    }
    if (BN_num_bytes(n.get()) != bytes ||
        BN_bn2bin(n.get(), reference) != bytes) {
      fprintf(stderr, "Bad result from BN_rand; bytes.\n");
      return false;
    }
    // Empty buffer should fail.
    if (BN_bn2bin_padded(NULL, 0, n.get())) {
      fprintf(stderr,
              "BN_bn2bin_padded incorrectly succeeded on empty buffer.\n");
      return false;
    }
    // One byte short should fail.
    if (BN_bn2bin_padded(out, bytes - 1, n.get())) {
      fprintf(stderr, "BN_bn2bin_padded incorrectly succeeded on short.\n");
      return false;
    }
    // Exactly right size should encode.
    if (!BN_bn2bin_padded(out, bytes, n.get()) ||
        memcmp(out, reference, bytes) != 0) {
      fprintf(stderr, "BN_bn2bin_padded gave a bad result.\n");
      return false;
    }
    // Pad up one byte extra.
    if (!BN_bn2bin_padded(out, bytes + 1, n.get()) ||
        memcmp(out + 1, reference, bytes) || memcmp(out, zeros, 1)) {
      fprintf(stderr, "BN_bn2bin_padded gave a bad result.\n");
      return false;
    }
    // Pad up to 256.
    if (!BN_bn2bin_padded(out, sizeof(out), n.get()) ||
        memcmp(out + sizeof(out) - bytes, reference, bytes) ||
        memcmp(out, zeros, sizeof(out) - bytes)) {
      fprintf(stderr, "BN_bn2bin_padded gave a bad result.\n");
      return false;
    }
  }

  return true;
}

static int BN_is_word(const BIGNUM *bn, BN_ULONG w) {
  return BN_abs_is_word(bn, w) && (w == 0 || bn->neg == 0);
}

static bool TestHex2BN() {
  ScopedBIGNUM bn;
  int ret = HexToBIGNUM(&bn, "0");
  if (ret != 1 || !BN_is_zero(bn.get()) || BN_is_negative(bn.get())) {
    fprintf(stderr, "BN_hex2bn gave a bad result.\n");
    return false;
  }

  ret = HexToBIGNUM(&bn, "256");
  if (ret != 3 || !BN_is_word(bn.get(), 0x256) || BN_is_negative(bn.get())) {
    fprintf(stderr, "BN_hex2bn gave a bad result.\n");
    return false;
  }

  ret = HexToBIGNUM(&bn, "-42");
  if (ret != 3 || !BN_abs_is_word(bn.get(), 0x42) || !BN_is_negative(bn.get())) {
    fprintf(stderr, "BN_hex2bn gave a bad result.\n");
    return false;
  }

  ret = HexToBIGNUM(&bn, "-0");
  if (ret != 2 || !BN_is_zero(bn.get()) || BN_is_negative(bn.get())) {
    fprintf(stderr, "BN_hex2bn gave a bad result.\n");
    return false;
  }

  ret = HexToBIGNUM(&bn, "abctrailing garbage is ignored");
  if (ret != 3 || !BN_is_word(bn.get(), 0xabc) || BN_is_negative(bn.get())) {
    fprintf(stderr, "BN_hex2bn gave a bad result.\n");
    return false;
  }

  return true;
}

static bool TestRand(RAND *rng) {
  ScopedBIGNUM bn(BN_new());
  if (!bn) {
    return false;
  }

  // Test BN_rand accounts for degenerate cases with |top| and |bottom|
  // parameters.
  if (!BN_rand(bn.get(), 0, 0 /* top */, 0 /* bottom */, rng) ||
      !BN_is_zero(bn.get())) {
    fprintf(stderr, "BN_rand gave a bad result.\n");
    return false;
  }
  if (!BN_rand(bn.get(), 0, 1 /* top */, 1 /* bottom */, rng) ||
      !BN_is_zero(bn.get())) {
    fprintf(stderr, "BN_rand gave a bad result.\n");
    return false;
  }

  if (!BN_rand(bn.get(), 1, 0 /* top */, 0 /* bottom */, rng) ||
      !BN_is_word(bn.get(), 1)) {
    fprintf(stderr, "BN_rand gave a bad result.\n");
    return false;
  }
  if (!BN_rand(bn.get(), 1, 1 /* top */, 0 /* bottom */, rng) ||
      !BN_is_word(bn.get(), 1)) {
    fprintf(stderr, "BN_rand gave a bad result.\n");
    return false;
  }
  if (!BN_rand(bn.get(), 1, -1 /* top */, 1 /* bottom */, rng) ||
      !BN_is_word(bn.get(), 1)) {
    fprintf(stderr, "BN_rand gave a bad result.\n");
    return false;
  }

  if (!BN_rand(bn.get(), 2, 1 /* top */, 0 /* bottom */, rng) ||
      !BN_is_word(bn.get(), 3)) {
    fprintf(stderr, "BN_rand gave a bad result.\n");
    return false;
  }

  return true;
}

static bool TestNegativeZero(BN_CTX *ctx) {
  ScopedBIGNUM a(BN_new());
  ScopedBIGNUM b(BN_new());
  ScopedBIGNUM c(BN_new());
  ScopedBIGNUM d(BN_new());
  if (!a || !b || !c || !d) {
    return false;
  }

  // Test that BN_mul never gives negative zero.
  if (!BN_set_word(a.get(), 1)) {
    return false;
  }
  BN_set_negative(a.get(), 1);
  BN_zero(b.get());
  if (!BN_mul(c.get(), a.get(), b.get(), ctx)) {
    return false;
  }
  if (!BN_is_zero(c.get()) || BN_is_negative(c.get())) {
    fprintf(stderr, "Multiplication test failed!\n");
    return false;
  }

  // Test that BN_div never gives negative zero in the quotient.
  if (!BN_set_word(a.get(), 1) ||
      !BN_set_word(b.get(), 2)) {
    return false;
  }
  BN_set_negative(a.get(), 1);
  if (!BN_div(d.get(), c.get(), a.get(), b.get(), ctx)) {
    return false;
  }
  if (!BN_is_zero(d.get()) || BN_is_negative(d.get())) {
    fprintf(stderr, "Division test failed!\n");
    return false;
  }

  // Test that BN_div never gives negative zero in the remainder.
  if (!BN_set_word(b.get(), 1)) {
    return false;
  }
  if (!BN_div(d.get(), c.get(), a.get(), b.get(), ctx)) {
    return false;
  }
  if (!BN_is_zero(c.get()) || BN_is_negative(c.get())) {
    fprintf(stderr, "Division test failed!\n");
    return false;
  }

  return true;
}

static bool TestBadModulus(BN_CTX *ctx) {
  ScopedBIGNUM a(BN_new());
  ScopedBIGNUM b(BN_new());
  ScopedBIGNUM zero(BN_new());
  ScopedBN_MONT_CTX mont(BN_MONT_CTX_new());
  if (!a || !b || !zero || !mont) {
    return false;
  }

  BN_zero(zero.get());

  if (BN_div(a.get(), b.get(), BN_value_one(), zero.get(), ctx)) {
    fprintf(stderr, "Division by zero succeeded!\n");
    return false;
  }
  ERR_clear_error();

  if (BN_mod_mul(a.get(), BN_value_one(), BN_value_one(), zero.get(), ctx)) {
    fprintf(stderr, "BN_mod_mul with zero modulus succeeded!\n");
    return false;
  }
  ERR_clear_error();

  if (BN_mod_exp_mont(a.get(), BN_value_one(), BN_value_one(), zero.get(), ctx,
                      NULL)) {
    fprintf(stderr, "BN_mod_exp_mont with zero modulus succeeded!\n");
    return 0;
  }
  ERR_clear_error();

  if (BN_mod_exp_mont_consttime(a.get(), BN_value_one(), BN_value_one(),
                                zero.get(), ctx, nullptr)) {
    fprintf(stderr, "BN_mod_exp_mont_consttime with zero modulus succeeded!\n");
    return 0;
  }
  ERR_clear_error();

  if (BN_MONT_CTX_set(mont.get(), zero.get(), ctx)) {
    fprintf(stderr, "BN_MONT_CTX_set succeeded for zero modulus!\n");
    return false;
  }
  ERR_clear_error();

  // Some operations also may not be used with an even modulus.

  if (!BN_set_word(b.get(), 16)) {
    return false;
  }

  if (BN_MONT_CTX_set(mont.get(), b.get(), ctx)) {
    fprintf(stderr, "BN_MONT_CTX_set succeeded for even modulus!\n");
    return false;
  }
  ERR_clear_error();

  if (BN_mod_exp_mont(a.get(), BN_value_one(), BN_value_one(), b.get(), ctx,
                      NULL)) {
    fprintf(stderr, "BN_mod_exp_mont with even modulus succeeded!\n");
    return 0;
  }
  ERR_clear_error();

  if (BN_mod_exp_mont_consttime(a.get(), BN_value_one(), BN_value_one(),
                                b.get(), ctx, nullptr)) {
    fprintf(stderr, "BN_mod_exp_mont_consttime with even modulus succeeded!\n");
    return 0;
  }
  ERR_clear_error();

  return true;
}

// TestExpModZero tests that 1**0 mod 1 == 0.
static bool TestExpModZero(RAND *rng) {
  ScopedBIGNUM zero(BN_new()), a(BN_new()), r(BN_new());
  if (!zero || !a || !r || !BN_rand(a.get(), 1024, 0, 0, rng)) {
    return false;
  }
  BN_zero(zero.get());

  if (!BN_mod_exp_mont(r.get(), a.get(), zero.get(), BN_value_one(), nullptr,
                       nullptr) ||
      !BN_is_zero(r.get()) ||
      !BN_mod_exp_mont_consttime(r.get(), a.get(), zero.get(), BN_value_one(),
                                 nullptr, nullptr) ||
      !BN_is_zero(r.get())) {
    return false;
  }

  return true;
<<<<<<< HEAD
=======
}

static bool TestSmallPrime(BN_CTX *ctx) {
  static const unsigned kBits = 10;

  ScopedBIGNUM r(BN_new());
  if (!r || !BN_generate_prime_ex(r.get(), static_cast<int>(kBits), 0, NULL,
                                  NULL, NULL)) {
    return false;
  }
  if (BN_num_bits(r.get()) != kBits) {
    fprintf(stderr, "Expected %u bit prime, got %u bit number\n", kBits,
            BN_num_bits(r.get()));
    return false;
  }

  return true;
}

int main(int argc, char *argv[]) {
  CRYPTO_library_init();

  if (argc != 2) {
    fprintf(stderr, "%s TEST_FILE\n", argv[0]);
    return 1;
  }

  ScopedBN_CTX ctx(BN_CTX_new());
  if (!ctx) {
    return 1;
  }

  if (!TestBN2BinPadded(ctx.get()) ||
      !TestDec2BN(ctx.get()) ||
      !TestHex2BN(ctx.get()) ||
      !TestASC2BN(ctx.get()) ||
      !TestMPI() ||
      !TestRand() ||
      !TestASN1() ||
      !TestNegativeZero(ctx.get()) ||
      !TestBadModulus(ctx.get()) ||
      !TestExpModZero() ||
      !TestSmallPrime(ctx.get())) {
    return 1;
  }

  return FileTestMain(RunTest, ctx.get(), argv[1]);
>>>>>>> 47489446
}<|MERGE_RESOLUTION|>--- conflicted
+++ resolved
@@ -96,46 +96,10 @@
 #include "../test/bn_test_util.h"
 
 
+/* Prototypes to avoid -Wmissing-prototypes warnings. */
 extern "C" int bssl_bn_test_main(RAND *rng);
 
 
-<<<<<<< HEAD
-// This program tests the BIGNUM implementation. It takes an optional -bc
-// argument to write a transcript compatible with the UNIX bc utility.
-//
-// TODO(davidben): Rather than generate random inputs and depend on bc to check
-// the results, most of these tests should use known answers.
-
-static bool TestBN2BinPadded(RAND *rng);
-static bool TestHex2BN();
-static bool TestRand(RAND *rng);
-static bool TestNegativeZero(BN_CTX *ctx);
-static bool TestBadModulus(BN_CTX *ctx);
-static bool TestExpModZero(RAND *rng);
-static bool RunTest(FileTest *t, void *arg);
-
-
-extern "C" int bssl_bn_test_main(RAND *rng) {
-  ScopedBN_CTX ctx(BN_CTX_new());
-  if (!ctx) {
-    return 1;
-  }
-
-
-  if (!TestBN2BinPadded(rng) ||
-      !TestHex2BN() ||
-      !TestRand(rng) ||
-      !TestNegativeZero(ctx.get()) ||
-      !TestBadModulus(ctx.get()) ||
-      !TestExpModZero(rng)) {
-    return 1;
-  }
-
-  return FileTestMain(RunTest, ctx.get(), "crypto/bn/bn_tests.txt");
-}
-
-=======
->>>>>>> 47489446
 static int HexToBIGNUM(ScopedBIGNUM *out, const char *in) {
   BIGNUM *raw = NULL;
   int ret = BN_hex2bn(&raw, in);
@@ -861,54 +825,22 @@
   }
 
   return true;
-<<<<<<< HEAD
-=======
-}
-
-static bool TestSmallPrime(BN_CTX *ctx) {
-  static const unsigned kBits = 10;
-
-  ScopedBIGNUM r(BN_new());
-  if (!r || !BN_generate_prime_ex(r.get(), static_cast<int>(kBits), 0, NULL,
-                                  NULL, NULL)) {
-    return false;
-  }
-  if (BN_num_bits(r.get()) != kBits) {
-    fprintf(stderr, "Expected %u bit prime, got %u bit number\n", kBits,
-            BN_num_bits(r.get()));
-    return false;
-  }
-
-  return true;
-}
-
-int main(int argc, char *argv[]) {
-  CRYPTO_library_init();
-
-  if (argc != 2) {
-    fprintf(stderr, "%s TEST_FILE\n", argv[0]);
-    return 1;
-  }
-
+}
+
+extern "C" int bssl_bn_test_main(RAND *rng) {
   ScopedBN_CTX ctx(BN_CTX_new());
   if (!ctx) {
     return 1;
   }
 
-  if (!TestBN2BinPadded(ctx.get()) ||
-      !TestDec2BN(ctx.get()) ||
-      !TestHex2BN(ctx.get()) ||
-      !TestASC2BN(ctx.get()) ||
-      !TestMPI() ||
-      !TestRand() ||
-      !TestASN1() ||
+  if (!TestBN2BinPadded(rng) ||
+      !TestHex2BN() ||
+      !TestRand(rng) ||
       !TestNegativeZero(ctx.get()) ||
       !TestBadModulus(ctx.get()) ||
-      !TestExpModZero() ||
-      !TestSmallPrime(ctx.get())) {
+      !TestExpModZero(rng)) {
     return 1;
   }
 
-  return FileTestMain(RunTest, ctx.get(), argv[1]);
->>>>>>> 47489446
+  return FileTestMain(RunTest, ctx.get(), "crypto/bn/bn_tests.txt");
 }