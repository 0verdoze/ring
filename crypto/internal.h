--- conflicted
+++ resolved
@@ -194,6 +194,7 @@
 #if defined(__GNUC__) || defined(__clang__)
 #pragma GCC diagnostic push
 #pragma GCC diagnostic ignored "-Wconversion"
+#pragma GCC diagnostic ignored "-Wsign-conversion"
 #endif
 #if defined(_MSC_VER) && !defined(__clang__)
 #pragma warning(push)
@@ -230,6 +231,14 @@
 // always has the same output for a given input. This allows it to eliminate
 // dead code, move computations across loops, and vectorize.
 static inline crypto_word_t value_barrier_w(crypto_word_t a) {
+#if defined(__GNUC__) || defined(__clang__)
+  __asm__("" : "+r"(a) : /* no inputs */);
+#endif
+  return a;
+}
+
+// value_barrier_u32 behaves like |value_barrier_w| but takes a |uint32_t|.
+static inline uint32_t value_barrier_u32(uint32_t a) {
 #if defined(__GNUC__) || defined(__clang__)
   __asm__("" : "+r"(a) : /* no inputs */);
 #endif
@@ -328,14 +337,6 @@
   }
 }
 
-#if defined(_MSC_VER) && !defined(__clang__)
-// '=': conversion from 'int64_t' to 'int32_t', possible loss of data
-#pragma warning(pop)
-#endif
-#if defined(__GNUC__) || defined(__clang__)
-#pragma GCC diagnostic pop
-#endif
-
 #if defined(BORINGSSL_CONSTANT_TIME_VALIDATION)
 
 // CONSTTIME_SECRET takes a pointer and a number of bytes and marks that region
@@ -372,344 +373,28 @@
   return value_barrier_w(v);
 }
 
-<<<<<<< HEAD
-=======
 static inline int constant_time_declassify_int(int v) {
-  static_assert(sizeof(uint32_t) == sizeof(int),
+  OPENSSL_STATIC_ASSERT(sizeof(uint32_t) == sizeof(int),
                 "int is not the same size as uint32_t");
   // See comment above.
   CONSTTIME_DECLASSIFY(&v, sizeof(v));
-  return value_barrier_u32(v);
-}
+  return value_barrier_u32((uint32_t)v);
+}
+
+#if defined(_MSC_VER) && !defined(__clang__)
+// '=': conversion from 'int64_t' to 'int32_t', possible loss of data
+#pragma warning(pop)
+#endif
+#if defined(__GNUC__) || defined(__clang__)
+#pragma GCC diagnostic pop
+#endif
 
 // declassify_assert behaves like |assert| but declassifies the result of
 // evaluating |expr|. This allows the assertion to branch on the (presumably
 // public) result, but still ensures that values leading up to the computation
 // were secret.
-#define declassify_assert(expr) assert(constant_time_declassify_int(expr))
-
-
-// Thread-safe initialisation.
-
-#if !defined(OPENSSL_THREADS)
-typedef uint32_t CRYPTO_once_t;
-#define CRYPTO_ONCE_INIT 0
-#elif defined(OPENSSL_WINDOWS_THREADS)
-typedef INIT_ONCE CRYPTO_once_t;
-#define CRYPTO_ONCE_INIT INIT_ONCE_STATIC_INIT
-#elif defined(OPENSSL_PTHREADS)
-typedef pthread_once_t CRYPTO_once_t;
-#define CRYPTO_ONCE_INIT PTHREAD_ONCE_INIT
-#else
-#error "Unknown threading library"
-#endif
-
-// CRYPTO_once calls |init| exactly once per process. This is thread-safe: if
-// concurrent threads call |CRYPTO_once| with the same |CRYPTO_once_t| argument
-// then they will block until |init| completes, but |init| will have only been
-// called once.
-//
-// The |once| argument must be a |CRYPTO_once_t| that has been initialised with
-// the value |CRYPTO_ONCE_INIT|.
-OPENSSL_EXPORT void CRYPTO_once(CRYPTO_once_t *once, void (*init)(void));
-
-
-// Atomics.
-//
-// The following functions provide an API analogous to <stdatomic.h> from C11
-// and abstract between a few variations on atomics we need to support.
-
-#if defined(__cplusplus)
-
-// In C++, we can't easily detect whether C will use |OPENSSL_C11_ATOMIC| or
-// |OPENSSL_WINDOWS_ATOMIC|. Instead, we define a layout-compatible type without
-// the corresponding functions. When we can rely on C11 atomics in MSVC, that
-// will no longer be a concern.
-typedef uint32_t CRYPTO_atomic_u32;
-
-#elif defined(OPENSSL_C11_ATOMIC)
-
-typedef _Atomic uint32_t CRYPTO_atomic_u32;
-
-// This should be const, but the |OPENSSL_WINDOWS_ATOMIC| implementation is not
-// const due to Windows limitations. When we can rely on C11 atomics, make this
-// const-correct.
-OPENSSL_INLINE uint32_t CRYPTO_atomic_load_u32(CRYPTO_atomic_u32 *val) {
-  return atomic_load(val);
-}
-
-OPENSSL_INLINE int CRYPTO_atomic_compare_exchange_weak_u32(
-    CRYPTO_atomic_u32 *val, uint32_t *expected, uint32_t desired) {
-  return atomic_compare_exchange_weak(val, expected, desired);
-}
-
-OPENSSL_INLINE void CRYPTO_atomic_store_u32(CRYPTO_atomic_u32 *val,
-                                            uint32_t desired) {
-  atomic_store(val, desired);
-}
-
-#elif defined(OPENSSL_WINDOWS_ATOMIC)
-
-typedef LONG CRYPTO_atomic_u32;
-
-OPENSSL_INLINE uint32_t CRYPTO_atomic_load_u32(volatile CRYPTO_atomic_u32 *val) {
-  // This is not ideal because it still writes to a cacheline. MSVC is not able
-  // to optimize this to a true atomic read, and Windows does not provide an
-  // InterlockedLoad function.
-  //
-  // The Windows documentation [1] does say "Simple reads and writes to
-  // properly-aligned 32-bit variables are atomic operations", but this is not
-  // phrased in terms of the C11 and C++11 memory models, and indeed a read or
-  // write seems to produce slightly different code on MSVC than a sequentially
-  // consistent std::atomic::load in C++. Moreover, it is unclear if non-MSVC
-  // compilers on Windows provide the same guarantees. Thus we avoid relying on
-  // this and instead still use an interlocked function. This is still
-  // preferable a global mutex, and eventually this code will be replaced by
-  // [2]. Additionally, on clang-cl, we'll use the |OPENSSL_C11_ATOMIC| path.
-  //
-  // [1] https://learn.microsoft.com/en-us/windows/win32/sync/interlocked-variable-access
-  // [2] https://devblogs.microsoft.com/cppblog/c11-atomics-in-visual-studio-2022-version-17-5-preview-2/
-  return (uint32_t)InterlockedCompareExchange(val, 0, 0);
-}
-
-OPENSSL_INLINE int CRYPTO_atomic_compare_exchange_weak_u32(
-    volatile CRYPTO_atomic_u32 *val, uint32_t *expected32, uint32_t desired) {
-  LONG expected = (LONG)*expected32;
-  LONG actual = InterlockedCompareExchange(val, (LONG)desired, expected);
-  *expected32 = (uint32_t)actual;
-  return actual == expected;
-}
-
-OPENSSL_INLINE void CRYPTO_atomic_store_u32(volatile CRYPTO_atomic_u32 *val,
-                                            uint32_t desired) {
-  InterlockedExchange(val, (LONG)desired);
-}
-
-#elif !defined(OPENSSL_THREADS)
-
-typedef uint32_t CRYPTO_atomic_u32;
-
-OPENSSL_INLINE uint32_t CRYPTO_atomic_load_u32(CRYPTO_atomic_u32 *val) {
-  return *val;
-}
-
-OPENSSL_INLINE int CRYPTO_atomic_compare_exchange_weak_u32(
-    CRYPTO_atomic_u32 *val, uint32_t *expected, uint32_t desired) {
-  if (*val != *expected) {
-    *expected = *val;
-    return 0;
-  }
-  *val = desired;
-  return 1;
-}
-
-OPENSSL_INLINE void CRYPTO_atomic_store_u32(CRYPTO_atomic_u32 *val,
-                                            uint32_t desired) {
-  *val = desired;
-}
-
-#else
-
-// Require some atomics implementation. Contact BoringSSL maintainers if you
-// have a platform with fails this check.
-#error "Thread-compatible configurations require atomics"
-
-#endif
-
-// See the comment in the |__cplusplus| section above.
-static_assert(sizeof(CRYPTO_atomic_u32) == sizeof(uint32_t),
-              "CRYPTO_atomic_u32 does not match uint32_t size");
-static_assert(alignof(CRYPTO_atomic_u32) == alignof(uint32_t),
-              "CRYPTO_atomic_u32 does not match uint32_t alignment");
-
-
-// Reference counting.
-
-// CRYPTO_REFCOUNT_MAX is the value at which the reference count saturates.
-#define CRYPTO_REFCOUNT_MAX 0xffffffff
-
-// CRYPTO_refcount_inc atomically increments the value at |*count| unless the
-// value would overflow. It's safe for multiple threads to concurrently call
-// this or |CRYPTO_refcount_dec_and_test_zero| on the same
-// |CRYPTO_refcount_t|.
-OPENSSL_EXPORT void CRYPTO_refcount_inc(CRYPTO_refcount_t *count);
-
-// CRYPTO_refcount_dec_and_test_zero tests the value at |*count|:
-//   if it's zero, it crashes the address space.
-//   if it's the maximum value, it returns zero.
-//   otherwise, it atomically decrements it and returns one iff the resulting
-//       value is zero.
-//
-// It's safe for multiple threads to concurrently call this or
-// |CRYPTO_refcount_inc| on the same |CRYPTO_refcount_t|.
-OPENSSL_EXPORT int CRYPTO_refcount_dec_and_test_zero(CRYPTO_refcount_t *count);
-
-
-// Locks.
-
-#if !defined(OPENSSL_THREADS)
-typedef struct crypto_mutex_st {
-  char padding;  // Empty structs have different sizes in C and C++.
-} CRYPTO_MUTEX;
-#define CRYPTO_MUTEX_INIT { 0 }
-#elif defined(OPENSSL_WINDOWS_THREADS)
-typedef SRWLOCK CRYPTO_MUTEX;
-#define CRYPTO_MUTEX_INIT SRWLOCK_INIT
-#elif defined(OPENSSL_PTHREADS)
-typedef pthread_rwlock_t CRYPTO_MUTEX;
-#define CRYPTO_MUTEX_INIT PTHREAD_RWLOCK_INITIALIZER
-#else
-#error "Unknown threading library"
-#endif
-
-// CRYPTO_MUTEX_init initialises |lock|. If |lock| is a static variable, use a
-// |CRYPTO_MUTEX_INIT|.
-OPENSSL_EXPORT void CRYPTO_MUTEX_init(CRYPTO_MUTEX *lock);
-
-// CRYPTO_MUTEX_lock_read locks |lock| such that other threads may also have a
-// read lock, but none may have a write lock.
-OPENSSL_EXPORT void CRYPTO_MUTEX_lock_read(CRYPTO_MUTEX *lock);
-
-// CRYPTO_MUTEX_lock_write locks |lock| such that no other thread has any type
-// of lock on it.
-OPENSSL_EXPORT void CRYPTO_MUTEX_lock_write(CRYPTO_MUTEX *lock);
-
-// CRYPTO_MUTEX_unlock_read unlocks |lock| for reading.
-OPENSSL_EXPORT void CRYPTO_MUTEX_unlock_read(CRYPTO_MUTEX *lock);
-
-// CRYPTO_MUTEX_unlock_write unlocks |lock| for writing.
-OPENSSL_EXPORT void CRYPTO_MUTEX_unlock_write(CRYPTO_MUTEX *lock);
-
-// CRYPTO_MUTEX_cleanup releases all resources held by |lock|.
-OPENSSL_EXPORT void CRYPTO_MUTEX_cleanup(CRYPTO_MUTEX *lock);
-
-#if defined(__cplusplus)
-extern "C++" {
-
-BSSL_NAMESPACE_BEGIN
-
-namespace internal {
-
-// MutexLockBase is a RAII helper for CRYPTO_MUTEX locking.
-template <void (*LockFunc)(CRYPTO_MUTEX *), void (*ReleaseFunc)(CRYPTO_MUTEX *)>
-class MutexLockBase {
- public:
-  explicit MutexLockBase(CRYPTO_MUTEX *mu) : mu_(mu) {
-    assert(mu_ != nullptr);
-    LockFunc(mu_);
-  }
-  ~MutexLockBase() { ReleaseFunc(mu_); }
-  MutexLockBase(const MutexLockBase<LockFunc, ReleaseFunc> &) = delete;
-  MutexLockBase &operator=(const MutexLockBase<LockFunc, ReleaseFunc> &) =
-      delete;
-
- private:
-  CRYPTO_MUTEX *const mu_;
-};
-
-}  // namespace internal
-
-using MutexWriteLock =
-    internal::MutexLockBase<CRYPTO_MUTEX_lock_write, CRYPTO_MUTEX_unlock_write>;
-using MutexReadLock =
-    internal::MutexLockBase<CRYPTO_MUTEX_lock_read, CRYPTO_MUTEX_unlock_read>;
-
-BSSL_NAMESPACE_END
-
-}  // extern "C++"
-#endif  // defined(__cplusplus)
-
-
-// Thread local storage.
-
-// thread_local_data_t enumerates the types of thread-local data that can be
-// stored.
-typedef enum {
-  OPENSSL_THREAD_LOCAL_ERR = 0,
-  OPENSSL_THREAD_LOCAL_RAND,
-  OPENSSL_THREAD_LOCAL_FIPS_COUNTERS,
-  OPENSSL_THREAD_LOCAL_FIPS_SERVICE_INDICATOR_STATE,
-  OPENSSL_THREAD_LOCAL_TEST,
-  NUM_OPENSSL_THREAD_LOCALS,
-} thread_local_data_t;
-
-// thread_local_destructor_t is the type of a destructor function that will be
-// called when a thread exits and its thread-local storage needs to be freed.
-typedef void (*thread_local_destructor_t)(void *);
-
-// CRYPTO_get_thread_local gets the pointer value that is stored for the
-// current thread for the given index, or NULL if none has been set.
-OPENSSL_EXPORT void *CRYPTO_get_thread_local(thread_local_data_t value);
-
-// CRYPTO_set_thread_local sets a pointer value for the current thread at the
-// given index. This function should only be called once per thread for a given
-// |index|: rather than update the pointer value itself, update the data that
-// is pointed to.
-//
-// The destructor function will be called when a thread exits to free this
-// thread-local data. All calls to |CRYPTO_set_thread_local| with the same
-// |index| should have the same |destructor| argument. The destructor may be
-// called with a NULL argument if a thread that never set a thread-local
-// pointer for |index|, exits. The destructor may be called concurrently with
-// different arguments.
-//
-// This function returns one on success or zero on error. If it returns zero
-// then |destructor| has been called with |value| already.
-OPENSSL_EXPORT int CRYPTO_set_thread_local(
-    thread_local_data_t index, void *value,
-    thread_local_destructor_t destructor);
-
-
-// ex_data
-
-typedef struct crypto_ex_data_func_st CRYPTO_EX_DATA_FUNCS;
-
-// CRYPTO_EX_DATA_CLASS tracks the ex_indices registered for a type which
-// supports ex_data. It should defined as a static global within the module
-// which defines that type.
-typedef struct {
-  CRYPTO_MUTEX lock;
-  // funcs is a linked list of |CRYPTO_EX_DATA_FUNCS| structures. It may be
-  // traversed without serialization only up to |num_funcs|. last points to the
-  // final entry of |funcs|, or NULL if empty.
-  CRYPTO_EX_DATA_FUNCS *funcs, *last;
-  // num_funcs is the number of entries in |funcs|.
-  CRYPTO_atomic_u32 num_funcs;
-  // num_reserved is one if the ex_data index zero is reserved for legacy
-  // |TYPE_get_app_data| functions.
-  uint8_t num_reserved;
-} CRYPTO_EX_DATA_CLASS;
-
-#define CRYPTO_EX_DATA_CLASS_INIT {CRYPTO_MUTEX_INIT, NULL, NULL, 0, 0}
-#define CRYPTO_EX_DATA_CLASS_INIT_WITH_APP_DATA \
-    {CRYPTO_MUTEX_INIT, NULL, NULL, 0, 1}
-
-// CRYPTO_get_ex_new_index_ex allocates a new index for |ex_data_class|. Each
-// class of object should provide a wrapper function that uses the correct
-// |CRYPTO_EX_DATA_CLASS|. It returns the new index on success and -1 on error.
-OPENSSL_EXPORT int CRYPTO_get_ex_new_index_ex(
-    CRYPTO_EX_DATA_CLASS *ex_data_class, long argl, void *argp,
-    CRYPTO_EX_free *free_func);
-
-// CRYPTO_set_ex_data sets an extra data pointer on a given object. Each class
-// of object should provide a wrapper function.
-OPENSSL_EXPORT int CRYPTO_set_ex_data(CRYPTO_EX_DATA *ad, int index, void *val);
-
-// CRYPTO_get_ex_data returns an extra data pointer for a given object, or NULL
-// if no such index exists. Each class of object should provide a wrapper
-// function.
-OPENSSL_EXPORT void *CRYPTO_get_ex_data(const CRYPTO_EX_DATA *ad, int index);
-
-// CRYPTO_new_ex_data initialises a newly allocated |CRYPTO_EX_DATA|.
-OPENSSL_EXPORT void CRYPTO_new_ex_data(CRYPTO_EX_DATA *ad);
-
-// CRYPTO_free_ex_data frees |ad|, which is embedded inside |obj|, which is an
-// object of the given class.
-OPENSSL_EXPORT void CRYPTO_free_ex_data(CRYPTO_EX_DATA_CLASS *ex_data_class,
-                                        void *obj, CRYPTO_EX_DATA *ad);
-
-
->>>>>>> 9b8b4832
+#define declassify_assert(expr) dev_assert_secret(constant_time_declassify_int(expr))
+
 // Endianness conversions.
 
 #if defined(__GNUC__) && __GNUC__ >= 2
@@ -801,108 +486,8 @@
 #if !defined(RING_BIG_ENDIAN)
   return CRYPTO_bswap4(v);
 #else
-<<<<<<< HEAD
   return v;
 #endif
-=======
-  return (value >> shift) | (value << ((-shift) & 63));
-#endif
-}
-
-
-// Arithmetic functions.
-
-// CRYPTO_addc_* returns |x + y + carry|, and sets |*out_carry| to the carry
-// bit. |carry| must be zero or one.
-#if OPENSSL_HAS_BUILTIN(__builtin_addc)
-
-#define CRYPTO_GENERIC_ADDC(x, y, carry, out_carry) \
-  (_Generic((x),                                    \
-      unsigned: __builtin_addc,                     \
-      unsigned long: __builtin_addcl,               \
-      unsigned long long: __builtin_addcll))((x), (y), (carry), (out_carry))
-
-static inline uint32_t CRYPTO_addc_u32(uint32_t x, uint32_t y, uint32_t carry,
-                                       uint32_t *out_carry) {
-  declassify_assert(carry <= 1);
-  return CRYPTO_GENERIC_ADDC(x, y, carry, out_carry);
-}
-
-static inline uint64_t CRYPTO_addc_u64(uint64_t x, uint64_t y, uint64_t carry,
-                                       uint64_t *out_carry) {
-  declassify_assert(carry <= 1);
-  return CRYPTO_GENERIC_ADDC(x, y, carry, out_carry);
-}
-
-#else
-
-static inline uint32_t CRYPTO_addc_u32(uint32_t x, uint32_t y, uint32_t carry,
-                                       uint32_t *out_carry) {
-  declassify_assert(carry <= 1);
-  uint64_t ret = carry;
-  ret += (uint64_t)x + y;
-  *out_carry = (uint32_t)(ret >> 32);
-  return (uint32_t)ret;
-}
-
-static inline uint64_t CRYPTO_addc_u64(uint64_t x, uint64_t y, uint64_t carry,
-                                       uint64_t *out_carry) {
-  declassify_assert(carry <= 1);
-#if defined(BORINGSSL_HAS_UINT128)
-  uint128_t ret = carry;
-  ret += (uint128_t)x + y;
-  *out_carry = (uint64_t)(ret >> 64);
-  return (uint64_t)ret;
-#else
-  x += carry;
-  carry = x < carry;
-  uint64_t ret = x + y;
-  carry += ret < x;
-  *out_carry = carry;
-  return ret;
-#endif
-}
-#endif
-
-// CRYPTO_subc_* returns |x - y - borrow|, and sets |*out_borrow| to the borrow
-// bit. |borrow| must be zero or one.
-#if OPENSSL_HAS_BUILTIN(__builtin_subc)
-
-#define CRYPTO_GENERIC_SUBC(x, y, borrow, out_borrow) \
-  (_Generic((x),                                      \
-      unsigned: __builtin_subc,                       \
-      unsigned long: __builtin_subcl,                 \
-      unsigned long long: __builtin_subcll))((x), (y), (borrow), (out_borrow))
-
-static inline uint32_t CRYPTO_subc_u32(uint32_t x, uint32_t y, uint32_t borrow,
-                                       uint32_t *out_borrow) {
-  declassify_assert(borrow <= 1);
-  return CRYPTO_GENERIC_SUBC(x, y, borrow, out_borrow);
-}
-
-static inline uint64_t CRYPTO_subc_u64(uint64_t x, uint64_t y, uint64_t borrow,
-                                       uint64_t *out_borrow) {
-  declassify_assert(borrow <= 1);
-  return CRYPTO_GENERIC_SUBC(x, y, borrow, out_borrow);
-}
-
-#else
-
-static inline uint32_t CRYPTO_subc_u32(uint32_t x, uint32_t y, uint32_t borrow,
-                                       uint32_t *out_borrow) {
-  declassify_assert(borrow <= 1);
-  uint32_t ret = x - y - borrow;
-  *out_borrow = (x < y) | ((x == y) & borrow);
-  return ret;
-}
-
-static inline uint64_t CRYPTO_subc_u64(uint64_t x, uint64_t y, uint64_t borrow,
-                                       uint64_t *out_borrow) {
-  declassify_assert(borrow <= 1);
-  uint64_t ret = x - y - borrow;
-  *out_borrow = (x < y) | ((x == y) & borrow);
-  return ret;
->>>>>>> 9b8b4832
 }
 
 static inline void CRYPTO_store_u32_be(void *out, uint32_t v) {
