--- conflicted
+++ resolved
@@ -303,12 +303,8 @@
 OPENSSL_EXPORT int BN_sub(BIGNUM *r, const BIGNUM *a, const BIGNUM *b);
 
 /* BN_usub sets |r| = |a| - |b|, where |a| and |b| are non-negative integers,
-<<<<<<< HEAD
- * |b| < |a|. It returns one on success and zero on allocation failure. */
-=======
  * |b| < |a| and |r| may be the same pointer as either |a| or |b|. It returns
  * one on success and zero on allocation failure. */
->>>>>>> 3d4030b5
 OPENSSL_EXPORT int BN_usub(BIGNUM *r, const BIGNUM *a, const BIGNUM *b);
 
 /* BN_usub_unchecked is line |BN_usub| except it doesn't assert that the
