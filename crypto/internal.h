/* Copyright (C) 1995-1998 Eric Young (eay@cryptsoft.com)
 * All rights reserved.
 *
 * This package is an SSL implementation written
 * by Eric Young (eay@cryptsoft.com).
 * The implementation was written so as to conform with Netscapes SSL.
 *
 * This library is free for commercial and non-commercial use as long as
 * the following conditions are aheared to.  The following conditions
 * apply to all code found in this distribution, be it the RC4, RSA,
 * lhash, DES, etc., code; not just the SSL code.  The SSL documentation
 * included with this distribution is covered by the same copyright terms
 * except that the holder is Tim Hudson (tjh@cryptsoft.com).
 *
 * Copyright remains Eric Young's, and as such any Copyright notices in
 * the code are not to be removed.
 * If this package is used in a product, Eric Young should be given attribution
 * as the author of the parts of the library used.
 * This can be in the form of a textual message at program startup or
 * in documentation (online or textual) provided with the package.
 *
 * Redistribution and use in source and binary forms, with or without
 * modification, are permitted provided that the following conditions
 * are met:
 * 1. Redistributions of source code must retain the copyright
 *    notice, this list of conditions and the following disclaimer.
 * 2. Redistributions in binary form must reproduce the above copyright
 *    notice, this list of conditions and the following disclaimer in the
 *    documentation and/or other materials provided with the distribution.
 * 3. All advertising materials mentioning features or use of this software
 *    must display the following acknowledgement:
 *    "This product includes cryptographic software written by
 *     Eric Young (eay@cryptsoft.com)"
 *    The word 'cryptographic' can be left out if the rouines from the library
 *    being used are not cryptographic related :-).
 * 4. If you include any Windows specific code (or a derivative thereof) from
 *    the apps directory (application code) you must include an acknowledgement:
 *    "This product includes software written by Tim Hudson (tjh@cryptsoft.com)"
 *
 * THIS SOFTWARE IS PROVIDED BY ERIC YOUNG ``AS IS'' AND
 * ANY EXPRESS OR IMPLIED WARRANTIES, INCLUDING, BUT NOT LIMITED TO, THE
 * IMPLIED WARRANTIES OF MERCHANTABILITY AND FITNESS FOR A PARTICULAR PURPOSE
 * ARE DISCLAIMED.  IN NO EVENT SHALL THE AUTHOR OR CONTRIBUTORS BE LIABLE
 * FOR ANY DIRECT, INDIRECT, INCIDENTAL, SPECIAL, EXEMPLARY, OR CONSEQUENTIAL
 * DAMAGES (INCLUDING, BUT NOT LIMITED TO, PROCUREMENT OF SUBSTITUTE GOODS
 * OR SERVICES; LOSS OF USE, DATA, OR PROFITS; OR BUSINESS INTERRUPTION)
 * HOWEVER CAUSED AND ON ANY THEORY OF LIABILITY, WHETHER IN CONTRACT, STRICT
 * LIABILITY, OR TORT (INCLUDING NEGLIGENCE OR OTHERWISE) ARISING IN ANY WAY
 * OUT OF THE USE OF THIS SOFTWARE, EVEN IF ADVISED OF THE POSSIBILITY OF
 * SUCH DAMAGE.
 *
 * The licence and distribution terms for any publically available version or
 * derivative of this code cannot be changed.  i.e. this code cannot simply be
 * copied and put under another distribution licence
 * [including the GNU Public Licence.]
 */
/* ====================================================================
 * Copyright (c) 1998-2001 The OpenSSL Project.  All rights reserved.
 *
 * Redistribution and use in source and binary forms, with or without
 * modification, are permitted provided that the following conditions
 * are met:
 *
 * 1. Redistributions of source code must retain the above copyright
 *    notice, this list of conditions and the following disclaimer.
 *
 * 2. Redistributions in binary form must reproduce the above copyright
 *    notice, this list of conditions and the following disclaimer in
 *    the documentation and/or other materials provided with the
 *    distribution.
 *
 * 3. All advertising materials mentioning features or use of this
 *    software must display the following acknowledgment:
 *    "This product includes software developed by the OpenSSL Project
 *    for use in the OpenSSL Toolkit. (http://www.openssl.org/)"
 *
 * 4. The names "OpenSSL Toolkit" and "OpenSSL Project" must not be used to
 *    endorse or promote products derived from this software without
 *    prior written permission. For written permission, please contact
 *    openssl-core@openssl.org.
 *
 * 5. Products derived from this software may not be called "OpenSSL"
 *    nor may "OpenSSL" appear in their names without prior written
 *    permission of the OpenSSL Project.
 *
 * 6. Redistributions of any form whatsoever must retain the following
 *    acknowledgment:
 *    "This product includes software developed by the OpenSSL Project
 *    for use in the OpenSSL Toolkit (http://www.openssl.org/)"
 *
 * THIS SOFTWARE IS PROVIDED BY THE OpenSSL PROJECT ``AS IS'' AND ANY
 * EXPRESSED OR IMPLIED WARRANTIES, INCLUDING, BUT NOT LIMITED TO, THE
 * IMPLIED WARRANTIES OF MERCHANTABILITY AND FITNESS FOR A PARTICULAR
 * PURPOSE ARE DISCLAIMED.  IN NO EVENT SHALL THE OpenSSL PROJECT OR
 * ITS CONTRIBUTORS BE LIABLE FOR ANY DIRECT, INDIRECT, INCIDENTAL,
 * SPECIAL, EXEMPLARY, OR CONSEQUENTIAL DAMAGES (INCLUDING, BUT
 * NOT LIMITED TO, PROCUREMENT OF SUBSTITUTE GOODS OR SERVICES;
 * LOSS OF USE, DATA, OR PROFITS; OR BUSINESS INTERRUPTION)
 * HOWEVER CAUSED AND ON ANY THEORY OF LIABILITY, WHETHER IN CONTRACT,
 * STRICT LIABILITY, OR TORT (INCLUDING NEGLIGENCE OR OTHERWISE)
 * ARISING IN ANY WAY OUT OF THE USE OF THIS SOFTWARE, EVEN IF ADVISED
 * OF THE POSSIBILITY OF SUCH DAMAGE.
 * ====================================================================
 *
 * This product includes cryptographic software written by Eric Young
 * (eay@cryptsoft.com).  This product includes software written by Tim
 * Hudson (tjh@cryptsoft.com). */

#ifndef OPENSSL_HEADER_CRYPTO_INTERNAL_H
#define OPENSSL_HEADER_CRYPTO_INTERNAL_H

#include <ring-core/base.h> // Must be first.

#include "ring-core/arm_arch.h"
#include "ring-core/check.h"

#if defined(__clang__)
// Don't require prototypes for functions defined in C that are only
// used from Rust.
#pragma GCC diagnostic ignored "-Wmissing-prototypes"
#endif

#if defined(__GNUC__) && \
    (__GNUC__ * 10000 + __GNUC_MINOR__ * 100 + __GNUC_PATCHLEVEL__) < 40800
// |alignas| and |alignof| were added in C11. GCC added support in version 4.8.
// Testing for __STDC_VERSION__/__cplusplus doesn't work because 4.7 already
// reports support for C11.
#define alignas(x) __attribute__ ((aligned (x)))
#elif defined(_MSC_VER) && !defined(__clang__)
#define alignas(x) __declspec(align(x))
#else
#include <stdalign.h>
#endif

#if defined(__clang__) || defined(__GNUC__)
#define RING_NOINLINE __attribute__((noinline))
#elif defined(_MSC_VER)
#define RING_NOINLINE __declspec(noinline)
#else
#define RING_NOINLINE
#endif

// Some C compilers require a useless cast when dealing with arrays for the
// reason explained in
// https://gustedt.wordpress.com/2011/02/12/const-and-arrays/
#if defined(__clang__) || defined(_MSC_VER)
#define RING_CORE_POINTLESS_ARRAY_CONST_CAST(cast)
#else
#define RING_CORE_POINTLESS_ARRAY_CONST_CAST(cast) cast
#endif

// `uint8_t` isn't guaranteed to be 'unsigned char' and only 'char' and
// 'unsigned char' are allowed to alias according to ISO C.
typedef unsigned char aliasing_uint8_t;

#if (!defined(_MSC_VER) || defined(__clang__)) && defined(OPENSSL_64_BIT)
#define BORINGSSL_HAS_UINT128
typedef __int128_t int128_t;
typedef __uint128_t uint128_t;
#endif

// Pointer utility functions.

// buffers_alias returns one if |a| and |b| alias and zero otherwise.
static inline int buffers_alias(const void *a, size_t a_bytes,
                                const void *b, size_t b_bytes) {
  // Cast |a| and |b| to integers. In C, pointer comparisons between unrelated
  // objects are undefined whereas pointer to integer conversions are merely
  // implementation-defined. We assume the implementation defined it in a sane
  // way.
  uintptr_t a_u = (uintptr_t)a;
  uintptr_t b_u = (uintptr_t)b;
  return a_u + a_bytes > b_u && b_u + b_bytes > a_u;
}


// Constant-time utility functions.
//
// The following methods return a bitmask of all ones (0xff...f) for true and 0
// for false. This is useful for choosing a value based on the result of a
// conditional in constant time. For example,
//
// if (a < b) {
//   c = a;
// } else {
//   c = b;
// }
//
// can be written as
//
// crypto_word_t lt = constant_time_lt_w(a, b);
// c = constant_time_select_w(lt, a, b);

#if defined(__GNUC__) || defined(__clang__)
#pragma GCC diagnostic push
#pragma GCC diagnostic ignored "-Wconversion"
#pragma GCC diagnostic ignored "-Wsign-conversion"
#endif
#if defined(_MSC_VER) && !defined(__clang__)
#pragma warning(push)
// '=': conversion from 'crypto_word_t' to 'uint8_t', possible loss of data
#pragma warning(disable: 4242)
//  'initializing': conversion from 'crypto_word_t' to 'uint8_t', ...
#pragma warning(disable: 4244)
#endif

// crypto_word_t is the type that most constant-time functions use. Ideally we
// would like it to be |size_t|, but NaCl builds in 64-bit mode with 32-bit
// pointers, which means that |size_t| can be 32 bits when |BN_ULONG| is 64
// bits. Since we want to be able to do constant-time operations on a
// |BN_ULONG|, |crypto_word_t| is defined as an unsigned value with the native
// word length.
#if defined(OPENSSL_64_BIT)
typedef uint64_t crypto_word_t;
#define CRYPTO_WORD_BITS (64u)
#elif defined(OPENSSL_32_BIT)
typedef uint32_t crypto_word_t;
#define CRYPTO_WORD_BITS (32u)
#else
#error "Must define either OPENSSL_32_BIT or OPENSSL_64_BIT"
#endif

#define CONSTTIME_TRUE_W ~((crypto_word_t)0)
#define CONSTTIME_FALSE_W ((crypto_word_t)0)

// value_barrier_w returns |a|, but prevents GCC and Clang from reasoning about
// the returned value. This is used to mitigate compilers undoing constant-time
// code, until we can express our requirements directly in the language.
//
// Note the compiler is aware that |value_barrier_w| has no side effects and
// always has the same output for a given input. This allows it to eliminate
// dead code, move computations across loops, and vectorize.
static inline crypto_word_t value_barrier_w(crypto_word_t a) {
#if defined(__GNUC__) || defined(__clang__)
  __asm__("" : "+r"(a) : /* no inputs */);
#endif
  return a;
}

// value_barrier_u32 behaves like |value_barrier_w| but takes a |uint32_t|.
static inline uint32_t value_barrier_u32(uint32_t a) {
#if defined(__GNUC__) || defined(__clang__)
  __asm__("" : "+r"(a) : /* no inputs */);
#endif
  return a;
}

// |value_barrier_u8| could be defined as above, but compilers other than
// clang seem to still materialize 0x00..00MM instead of reusing 0x??..??MM.

// constant_time_msb_w returns the given value with the MSB copied to all the
// other bits.
static inline crypto_word_t constant_time_msb_w(crypto_word_t a) {
  return 0u - (a >> (sizeof(a) * 8 - 1));
}

// constant_time_is_zero returns 0xff..f if a == 0 and 0 otherwise.
static inline crypto_word_t constant_time_is_zero_w(crypto_word_t a) {
  // Here is an SMT-LIB verification of this formula:
  //
  // (define-fun is_zero ((a (_ BitVec 32))) (_ BitVec 32)
  //   (bvand (bvnot a) (bvsub a #x00000001))
  // )
  //
  // (declare-fun a () (_ BitVec 32))
  //
  // (assert (not (= (= #x00000001 (bvlshr (is_zero a) #x0000001f)) (= a #x00000000))))
  // (check-sat)
  // (get-model)
  return constant_time_msb_w(~a & (a - 1));
}

static inline crypto_word_t constant_time_is_nonzero_w(crypto_word_t a) {
  return ~constant_time_is_zero_w(a);
}

// constant_time_eq_w returns 0xff..f if a == b and 0 otherwise.
static inline crypto_word_t constant_time_eq_w(crypto_word_t a,
                                               crypto_word_t b) {
  return constant_time_is_zero_w(a ^ b);
}

// constant_time_select_w returns (mask & a) | (~mask & b). When |mask| is all
// 1s or all 0s (as returned by the methods above), the select methods return
// either |a| (if |mask| is nonzero) or |b| (if |mask| is zero).
static inline crypto_word_t constant_time_select_w(crypto_word_t mask,
                                                   crypto_word_t a,
                                                   crypto_word_t b) {
  // Clang recognizes this pattern as a select. While it usually transforms it
  // to a cmov, it sometimes further transforms it into a branch, which we do
  // not want.
  //
  // Hiding the value of the mask from the compiler evades this transformation.
  mask = value_barrier_w(mask);
  return (mask & a) | (~mask & b);
}

// constant_time_select_8 acts like |constant_time_select| but operates on
// 8-bit values.
static inline uint8_t constant_time_select_8(crypto_word_t mask, uint8_t a,
                                             uint8_t b) {
  // |mask| is a word instead of |uint8_t| to avoid materializing 0x000..0MM
  // Making both |mask| and its value barrier |uint8_t| would allow the compiler
  // to materialize 0x????..?MM instead, but only clang is that clever.
  // However, vectorization of bitwise operations seems to work better on
  // |uint8_t| than a mix of |uint64_t| and |uint8_t|, so |m| is cast to
  // |uint8_t| after the value barrier but before the bitwise operations.
  uint8_t m = value_barrier_w(mask);
  return (m & a) | (~m & b);
}

// constant_time_conditional_memcpy copies |n| bytes from |src| to |dst| if
// |mask| is 0xff..ff and does nothing if |mask| is 0. The |n|-byte memory
// ranges at |dst| and |src| must not overlap, as when calling |memcpy|.
static inline void constant_time_conditional_memcpy(void *dst, const void *src,
                                                    const size_t n,
                                                    const crypto_word_t mask) {
  debug_assert_nonsecret(!buffers_alias(dst, n, src, n));
  uint8_t *out = (uint8_t *)dst;
  const uint8_t *in = (const uint8_t *)src;
  for (size_t i = 0; i < n; i++) {
    out[i] = constant_time_select_8(mask, in[i], out[i]);
  }
}

// constant_time_conditional_memxor xors |n| bytes from |src| to |dst| if
// |mask| is 0xff..ff and does nothing if |mask| is 0. The |n|-byte memory
// ranges at |dst| and |src| must not overlap, as when calling |memcpy|.
static inline void constant_time_conditional_memxor(void *dst, const void *src,
                                                    size_t n,
                                                    const crypto_word_t mask) {
  debug_assert_nonsecret(!buffers_alias(dst, n, src, n));
  aliasing_uint8_t *out = dst;
  const aliasing_uint8_t *in = src;
#if defined(__GNUC__) && !defined(__clang__)
  // gcc 13.2.0 doesn't automatically vectorize this loop regardless of barrier
  typedef aliasing_uint8_t v32u8 __attribute__((vector_size(32), aligned(1), may_alias));
  size_t n_vec = n&~(size_t)31;
  v32u8 masks = ((aliasing_uint8_t)mask-(v32u8){}); // broadcast
  for (size_t i = 0; i < n_vec; i += 32) {
    *(v32u8*)&out[i] ^= masks & *(v32u8 const*)&in[i];
  }
  out += n_vec;
  n -= n_vec;
#endif
  for (size_t i = 0; i < n; i++) {
    out[i] ^= value_barrier_w(mask) & in[i];
  }
}

#if defined(BORINGSSL_CONSTANT_TIME_VALIDATION)

// CONSTTIME_SECRET takes a pointer and a number of bytes and marks that region
// of memory as secret. Secret data is tracked as it flows to registers and
// other parts of a memory. If secret data is used as a condition for a branch,
// or as a memory index, it will trigger warnings in valgrind.
#define CONSTTIME_SECRET(ptr, len) VALGRIND_MAKE_MEM_UNDEFINED(ptr, len)

// CONSTTIME_DECLASSIFY takes a pointer and a number of bytes and marks that
// region of memory as public. Public data is not subject to constant-time
// rules.
#define CONSTTIME_DECLASSIFY(ptr, len) VALGRIND_MAKE_MEM_DEFINED(ptr, len)

#else

#define CONSTTIME_SECRET(ptr, len)
#define CONSTTIME_DECLASSIFY(ptr, len)

#endif  // BORINGSSL_CONSTANT_TIME_VALIDATION

static inline crypto_word_t constant_time_declassify_w(crypto_word_t v) {
  // Return |v| through a value barrier to be safe. Valgrind-based constant-time
  // validation is partly to check the compiler has not undone any constant-time
  // work. Any place |BORINGSSL_CONSTANT_TIME_VALIDATION| influences
  // optimizations, this validation is inaccurate.
  //
  // However, by sending pointers through valgrind, we likely inhibit escape
  // analysis. On local variables, particularly booleans, we likely
  // significantly impact optimizations.
  //
  // Thus, to be safe, stick a value barrier, in hopes of comparably inhibiting
  // compiler analysis.
  CONSTTIME_DECLASSIFY(&v, sizeof(v));
  return value_barrier_w(v);
}

static inline int constant_time_declassify_int(int v) {
  OPENSSL_STATIC_ASSERT(sizeof(uint32_t) == sizeof(int),
                "int is not the same size as uint32_t");
  // See comment above.
  CONSTTIME_DECLASSIFY(&v, sizeof(v));
  return value_barrier_u32((uint32_t)v);
}

#if defined(_MSC_VER) && !defined(__clang__)
// '=': conversion from 'int64_t' to 'int32_t', possible loss of data
#pragma warning(pop)
#endif
#if defined(__GNUC__) || defined(__clang__)
#pragma GCC diagnostic pop
#endif

// declassify_assert behaves like |assert| but declassifies the result of
// evaluating |expr|. This allows the assertion to branch on the (presumably
// public) result, but still ensures that values leading up to the computation
// were secret.
#define declassify_assert(expr) dev_assert_secret(constant_time_declassify_int(expr))

// Endianness conversions.

#if defined(__GNUC__) && __GNUC__ >= 2
static inline uint32_t CRYPTO_bswap4(uint32_t x) {
  return __builtin_bswap32(x);
}

static inline uint64_t CRYPTO_bswap8(uint64_t x) {
  return __builtin_bswap64(x);
}
#elif defined(_MSC_VER)
#pragma warning(push, 3)
#include <stdlib.h>
#pragma warning(pop)
#pragma intrinsic(_byteswap_ulong)
static inline uint32_t CRYPTO_bswap4(uint32_t x) {
  return _byteswap_ulong(x);
}
#endif

#if !defined(RING_CORE_NOSTDLIBINC)
#include <string.h>
#endif

static inline void *OPENSSL_memcpy(void *dst, const void *src, size_t n) {
#if !defined(RING_CORE_NOSTDLIBINC)
  if (n == 0) {
    return dst;
  }
  return memcpy(dst, src, n);
#else
  aliasing_uint8_t *d = dst;
  const aliasing_uint8_t *s = src;
  for (size_t i = 0; i < n; ++i) {
    d[i] = s[i];
  }
  return dst;
#endif
}

static inline void *OPENSSL_memset(void *dst, int c, size_t n) {
#if !defined(RING_CORE_NOSTDLIBINC)
  if (n == 0) {
    return dst;
  }
  return memset(dst, c, n);
#else
  aliasing_uint8_t *d = dst;
  for (size_t i = 0; i < n; ++i) {
    d[i] = (aliasing_uint8_t)c;
  }
  return dst;
#endif
}


// Loads and stores.
//
// The following functions load and store sized integers with the specified
// endianness. They use |memcpy|, and so avoid alignment or strict aliasing
// requirements on the input and output pointers.

#if defined(__BYTE_ORDER__) && defined(__ORDER_BIG_ENDIAN__)
#if __BYTE_ORDER__ == __ORDER_BIG_ENDIAN__
#define RING_BIG_ENDIAN
#endif
#endif

static inline uint32_t CRYPTO_load_u32_le(const void *in) {
  uint32_t v;
  OPENSSL_memcpy(&v, in, sizeof(v));
#if defined(RING_BIG_ENDIAN)
  return CRYPTO_bswap4(v);
#else
  return v;
#endif
}

static inline void CRYPTO_store_u32_le(void *out, uint32_t v) {
#if defined(RING_BIG_ENDIAN)
  v = CRYPTO_bswap4(v);
#endif
  OPENSSL_memcpy(out, &v, sizeof(v));
}

static inline uint32_t CRYPTO_load_u32_be(const void *in) {
  uint32_t v;
  OPENSSL_memcpy(&v, in, sizeof(v));
#if !defined(RING_BIG_ENDIAN)
  return CRYPTO_bswap4(v);
#else
  return v;
#endif
}

static inline void CRYPTO_store_u32_be(void *out, uint32_t v) {
#if !defined(RING_BIG_ENDIAN)
  v = CRYPTO_bswap4(v);
#endif
  OPENSSL_memcpy(out, &v, sizeof(v));
}

// Runtime CPU feature support

#if defined(OPENSSL_X86) || defined(OPENSSL_X86_64)
// OPENSSL_ia32cap_P contains the Intel CPUID bits when running on an x86 or
// x86-64 system.
//
//   Index 0:
//     EDX for CPUID where EAX = 1
//     Bit 20 is always zero
//     Bit 28 is adjusted to reflect whether the data cache is shared between
//       multiple logical cores
//     Bit 30 is used to indicate an Intel CPU
//   Index 1:
//     ECX for CPUID where EAX = 1
//     Bit 11 is used to indicate AMD XOP support, not SDBG
//   Index 2:
//     EBX for CPUID where EAX = 7, ECX = 0
//   Index 3:
//     ECX for CPUID where EAX = 7, ECX = 0
//
<<<<<<< HEAD
// Note: the CPUID bits are pre-adjusted for the OSXSAVE bit and the YMM and XMM
// bits in XCR0, so it is not necessary to check those.
=======
// Note: the CPUID bits are pre-adjusted for the OSXSAVE bit and the XMM, YMM,
// and AVX512 bits in XCR0, so it is not necessary to check those. (WARNING: See
// caveats in cpu_intel.c.)
//
// From C, this symbol should only be accessed with |OPENSSL_get_ia32cap|.
>>>>>>> c98b28bd
extern uint32_t OPENSSL_ia32cap_P[4];
#endif

#if defined(OPENSSL_ARM)
// OPENSSL_armcap_P contains ARM CPU capabilities.
extern uint32_t OPENSSL_armcap_P;
#endif  // OPENSSL_ARM

#endif  // OPENSSL_HEADER_CRYPTO_INTERNAL_H<|MERGE_RESOLUTION|>--- conflicted
+++ resolved
@@ -528,16 +528,11 @@
 //   Index 3:
 //     ECX for CPUID where EAX = 7, ECX = 0
 //
-<<<<<<< HEAD
-// Note: the CPUID bits are pre-adjusted for the OSXSAVE bit and the YMM and XMM
-// bits in XCR0, so it is not necessary to check those.
-=======
 // Note: the CPUID bits are pre-adjusted for the OSXSAVE bit and the XMM, YMM,
 // and AVX512 bits in XCR0, so it is not necessary to check those. (WARNING: See
 // caveats in cpu_intel.c.)
 //
 // From C, this symbol should only be accessed with |OPENSSL_get_ia32cap|.
->>>>>>> c98b28bd
 extern uint32_t OPENSSL_ia32cap_P[4];
 #endif
 
