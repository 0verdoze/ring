--- conflicted
+++ resolved
@@ -143,10 +143,7 @@
 
 &asm_init($ARGV[0]);
 
-<<<<<<< HEAD
-=======
 $x86only=0;
->>>>>>> 20c93abd
 $sse2=1;
 
 if (!$x86only) {{{
