/* Copyright (c) 2020, Google Inc.
 *
 * Permission to use, copy, modify, and/or distribute this software for any
 * purpose with or without fee is hereby granted, provided that the above
 * copyright notice and this permission notice appear in all copies.
 *
 * THE SOFTWARE IS PROVIDED "AS IS" AND THE AUTHOR DISCLAIMS ALL WARRANTIES
 * WITH REGARD TO THIS SOFTWARE INCLUDING ALL IMPLIED WARRANTIES OF
 * MERCHANTABILITY AND FITNESS. IN NO EVENT SHALL THE AUTHOR BE LIABLE FOR ANY
 * SPECIAL, DIRECT, INDIRECT, OR CONSEQUENTIAL DAMAGES OR ANY DAMAGES
 * WHATSOEVER RESULTING FROM LOSS OF USE, DATA OR PROFITS, WHETHER IN AN ACTION
 * OF CONTRACT, NEGLIGENCE OR OTHER TORTIOUS ACTION, ARISING OUT OF OR IN
 * CONNECTION WITH THE USE OR PERFORMANCE OF THIS SOFTWARE. */

#ifndef OPENSSL_HEADER_CURVE25519_INTERNAL_H
#define OPENSSL_HEADER_CURVE25519_INTERNAL_H

#include <ring-core/base.h>

#include "../internal.h"


#if defined(OPENSSL_ARM) && !defined(OPENSSL_NO_ASM) && !defined(OPENSSL_APPLE)
#define BORINGSSL_X25519_NEON

// x25519_NEON is defined in asm/x25519-arm.S.
void x25519_NEON(uint8_t out[32], const uint8_t scalar[32],
                     const uint8_t point[32]);
#endif

<<<<<<< HEAD
#if !defined(OPENSSL_NO_ASM) && !defined(OPENSSL_SMALL) && !defined(OPENSSL_WINDOWS) && \
    defined(__GNUC__) && defined(__x86_64__)
=======
#if !defined(OPENSSL_NO_ASM) && !defined(OPENSSL_SMALL) && \
    defined(__GNUC__) && defined(__x86_64__) && !defined(OPENSSL_WINDOWS)
>>>>>>> 80b08dfe
#define BORINGSSL_FE25519_ADX

// fiat_curve25519_adx_mul is defined in
// third_party/fiat/asm/fiat_curve25519_adx_mul.S
void __attribute__((sysv_abi))
fiat_curve25519_adx_mul(uint64_t out[4], const uint64_t in1[4],
                        const uint64_t in2[4]);

// fiat_curve25519_adx_square is defined in
// third_party/fiat/asm/fiat_curve25519_adx_square.S
void __attribute__((sysv_abi))
fiat_curve25519_adx_square(uint64_t out[4], const uint64_t in[4]);

// x25519_scalar_mult_adx is defined in third_party/fiat/curve25519_64_adx.h
void x25519_scalar_mult_adx(uint8_t out[32], const uint8_t scalar[32],
                            const uint8_t point[32]);
void x25519_ge_scalarmult_base_adx(uint8_t h[4][32], const uint8_t a[32]);
#endif

#if defined(OPENSSL_64_BIT)
// An element t,
// entries t[0]...t[4], represents the integer t[0]+2^51 t[1]+2^102 t[2]+2^153
// t[3]+2^204 t[4].
// fe limbs are bounded by 1.125*2^51.
// fe_loose limbs are bounded by 3.375*2^51.
typedef uint64_t fe_limb_t;
#define FE_NUM_LIMBS 5
#else
// An element t,
// entries t[0]...t[9], represents the integer t[0]+2^26 t[1]+2^51 t[2]+2^77
// t[3]+2^102 t[4]+...+2^230 t[9].
// fe limbs are bounded by 1.125*2^26,1.125*2^25,1.125*2^26,1.125*2^25,etc.
// fe_loose limbs are bounded by 3.375*2^26,3.375*2^25,3.375*2^26,3.375*2^25,etc.
typedef uint32_t fe_limb_t;
#define FE_NUM_LIMBS 10
#endif

// fe means field element. Here the field is \Z/(2^255-19).
// Multiplication and carrying produce fe from fe_loose.
// Keep in sync with `Elem` and `ELEM_LIMBS` in curve25519/ops.rs.
typedef struct fe { fe_limb_t v[FE_NUM_LIMBS]; } fe;

// Addition and subtraction produce fe_loose from (fe, fe).
// Keep in sync with `Elem` and `ELEM_LIMBS` in curve25519/ops.rs.
typedef struct fe_loose { fe_limb_t v[FE_NUM_LIMBS]; } fe_loose;

static inline void fe_limbs_copy(fe_limb_t r[], const fe_limb_t a[]) {
  for (size_t i = 0; i < FE_NUM_LIMBS; ++i) {
    r[i] = a[i];
  }
}

// ge means group element.
//
// Here the group is the set of pairs (x,y) of field elements (see fe.h)
// satisfying -x^2 + y^2 = 1 + d x^2y^2
// where d = -121665/121666.
//
// Representations:
//   ge_p2 (projective): (X:Y:Z) satisfying x=X/Z, y=Y/Z
//   ge_p3 (extended): (X:Y:Z:T) satisfying x=X/Z, y=Y/Z, XY=ZT
//   ge_p1p1 (completed): ((X:Z),(Y:T)) satisfying x=X/Z, y=Y/T
//   ge_precomp (Duif): (y+x,y-x,2dxy)

// Keep in sync with `Point` in curve25519/ops.rs.
typedef struct {
  fe X;
  fe Y;
  fe Z;
} ge_p2;


// Keep in sync with `ExtPoint` in curve25519/ops.rs.
typedef struct {
  fe X;
  fe Y;
  fe Z;
  fe T;
} ge_p3;

typedef struct {
  fe_loose X;
  fe_loose Y;
  fe_loose Z;
  fe_loose T;
} ge_p1p1;

typedef struct {
  fe_loose yplusx;
  fe_loose yminusx;
  fe_loose xy2d;
} ge_precomp;

typedef struct {
  fe_loose YplusX;
  fe_loose YminusX;
  fe_loose Z;
  fe_loose T2d;
} ge_cached;

extern const uint8_t k25519Precomp[32][8][3][32];

#endif  // OPENSSL_HEADER_CURVE25519_INTERNAL_H<|MERGE_RESOLUTION|>--- conflicted
+++ resolved
@@ -28,13 +28,8 @@
                      const uint8_t point[32]);
 #endif
 
-<<<<<<< HEAD
-#if !defined(OPENSSL_NO_ASM) && !defined(OPENSSL_SMALL) && !defined(OPENSSL_WINDOWS) && \
-    defined(__GNUC__) && defined(__x86_64__)
-=======
 #if !defined(OPENSSL_NO_ASM) && !defined(OPENSSL_SMALL) && \
     defined(__GNUC__) && defined(__x86_64__) && !defined(OPENSSL_WINDOWS)
->>>>>>> 80b08dfe
 #define BORINGSSL_FE25519_ADX
 
 // fiat_curve25519_adx_mul is defined in
