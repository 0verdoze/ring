/* Copyright (C) 1995-1998 Eric Young (eay@cryptsoft.com)
 * All rights reserved.
 *
 * This package is an SSL implementation written
 * by Eric Young (eay@cryptsoft.com).
 * The implementation was written so as to conform with Netscapes SSL.
 *
 * This library is free for commercial and non-commercial use as long as
 * the following conditions are aheared to.  The following conditions
 * apply to all code found in this distribution, be it the RC4, RSA,
 * lhash, DES, etc., code; not just the SSL code.  The SSL documentation
 * included with this distribution is covered by the same copyright terms
 * except that the holder is Tim Hudson (tjh@cryptsoft.com).
 *
 * Copyright remains Eric Young's, and as such any Copyright notices in
 * the code are not to be removed.
 * If this package is used in a product, Eric Young should be given attribution
 * as the author of the parts of the library used.
 * This can be in the form of a textual message at program startup or
 * in documentation (online or textual) provided with the package.
 *
 * Redistribution and use in source and binary forms, with or without
 * modification, are permitted provided that the following conditions
 * are met:
 * 1. Redistributions of source code must retain the copyright
 *    notice, this list of conditions and the following disclaimer.
 * 2. Redistributions in binary form must reproduce the above copyright
 *    notice, this list of conditions and the following disclaimer in the
 *    documentation and/or other materials provided with the distribution.
 * 3. All advertising materials mentioning features or use of this software
 *    must display the following acknowledgement:
 *    "This product includes cryptographic software written by
 *     Eric Young (eay@cryptsoft.com)"
 *    The word 'cryptographic' can be left out if the rouines from the library
 *    being used are not cryptographic related :-).
 * 4. If you include any Windows specific code (or a derivative thereof) from
 *    the apps directory (application code) you must include an acknowledgement:
 *    "This product includes software written by Tim Hudson (tjh@cryptsoft.com)"
 *
 * THIS SOFTWARE IS PROVIDED BY ERIC YOUNG ``AS IS'' AND
 * ANY EXPRESS OR IMPLIED WARRANTIES, INCLUDING, BUT NOT LIMITED TO, THE
 * IMPLIED WARRANTIES OF MERCHANTABILITY AND FITNESS FOR A PARTICULAR PURPOSE
 * ARE DISCLAIMED.  IN NO EVENT SHALL THE AUTHOR OR CONTRIBUTORS BE LIABLE
 * FOR ANY DIRECT, INDIRECT, INCIDENTAL, SPECIAL, EXEMPLARY, OR CONSEQUENTIAL
 * DAMAGES (INCLUDING, BUT NOT LIMITED TO, PROCUREMENT OF SUBSTITUTE GOODS
 * OR SERVICES; LOSS OF USE, DATA, OR PROFITS; OR BUSINESS INTERRUPTION)
 * HOWEVER CAUSED AND ON ANY THEORY OF LIABILITY, WHETHER IN CONTRACT, STRICT
 * LIABILITY, OR TORT (INCLUDING NEGLIGENCE OR OTHERWISE) ARISING IN ANY WAY
 * OUT OF THE USE OF THIS SOFTWARE, EVEN IF ADVISED OF THE POSSIBILITY OF
 * SUCH DAMAGE.
 *
 * The licence and distribution terms for any publically available version or
 * derivative of this code cannot be changed.  i.e. this code cannot simply be
 * copied and put under another distribution licence
 * [including the GNU Public Licence.] */

#include <ring-core/base.h>


#if !defined(OPENSSL_NO_ASM) && (defined(OPENSSL_X86) || defined(OPENSSL_X86_64))

#if defined(_MSC_VER) && !defined(__clang__)
#pragma warning(push, 3)
#include <immintrin.h>
#include <intrin.h>
#pragma warning(pop)
#endif

#include "internal.h"


// OPENSSL_cpuid runs the cpuid instruction. |leaf| is passed in as EAX and ECX
// is set to zero. It writes EAX, EBX, ECX, and EDX to |*out_eax| through
// |*out_edx|.
static void OPENSSL_cpuid(uint32_t *out_eax, uint32_t *out_ebx,
                          uint32_t *out_ecx, uint32_t *out_edx, uint32_t leaf) {
#if defined(_MSC_VER) && !defined(__clang__)
  int tmp[4];
  __cpuid(tmp, (int)leaf);
  *out_eax = (uint32_t)tmp[0];
  *out_ebx = (uint32_t)tmp[1];
  *out_ecx = (uint32_t)tmp[2];
  *out_edx = (uint32_t)tmp[3];
#elif defined(__pic__) && defined(OPENSSL_32_BIT)
  // Inline assembly may not clobber the PIC register. For 32-bit, this is EBX.
  // See https://gcc.gnu.org/bugzilla/show_bug.cgi?id=47602.
  __asm__ volatile (
    "xor %%ecx, %%ecx\n"
    "mov %%ebx, %%edi\n"
    "cpuid\n"
    "xchg %%edi, %%ebx\n"
    : "=a"(*out_eax), "=D"(*out_ebx), "=c"(*out_ecx), "=d"(*out_edx)
    : "a"(leaf)
  );
#else
  __asm__ volatile (
    "xor %%ecx, %%ecx\n"
    "cpuid\n"
    : "=a"(*out_eax), "=b"(*out_ebx), "=c"(*out_ecx), "=d"(*out_edx)
    : "a"(leaf)
  );
#endif
}

// OPENSSL_xgetbv returns the value of an Intel Extended Control Register (XCR).
// Currently only XCR0 is defined by Intel so |xcr| should always be zero.
//
// See https://software.intel.com/en-us/articles/how-to-detect-new-instruction-support-in-the-4th-generation-intel-core-processor-family
static uint64_t OPENSSL_xgetbv(uint32_t xcr) {
#if defined(_MSC_VER) && !defined(__clang__)
  return (uint64_t)_xgetbv(xcr);
#else
  uint32_t eax, edx;
  __asm__ volatile ("xgetbv" : "=a"(eax), "=d"(edx) : "c"(xcr));
  return (((uint64_t)edx) << 32) | eax;
#endif
}

void OPENSSL_cpuid_setup(void) {
  // Determine the vendor and maximum input value.
  uint32_t eax, ebx, ecx, edx;
  OPENSSL_cpuid(&eax, &ebx, &ecx, &edx, 0);

  uint32_t num_ids = eax;

  int is_intel = ebx == 0x756e6547 /* Genu */ &&
                 edx == 0x49656e69 /* ineI */ &&
                 ecx == 0x6c65746e /* ntel */;

  uint32_t extended_features[2] = {0};
  if (num_ids >= 7) {
    OPENSSL_cpuid(&eax, &ebx, &ecx, &edx, 7);
    extended_features[0] = ebx;
    extended_features[1] = ecx;
  }

  OPENSSL_cpuid(&eax, &ebx, &ecx, &edx, 1);

<<<<<<< HEAD
=======
  const uint32_t base_family = (eax >> 8) & 15;
  const uint32_t base_model = (eax >> 4) & 15;

  uint32_t family = base_family;
  uint32_t model = base_model;
  if (base_family == 15) {
    const uint32_t ext_family = (eax >> 20) & 255;
    family += ext_family;
  }
  if (base_family == 6 || base_family == 15) {
    const uint32_t ext_model = (eax >> 16) & 15;
    model |= ext_model << 4;
  }

  if (is_amd) {
    if (family < 0x17 || (family == 0x17 && 0x70 <= model && model <= 0x7f)) {
      // Disable RDRAND on AMD families before 0x17 (Zen) due to reported
      // failures after suspend.
      // https://bugzilla.redhat.com/show_bug.cgi?id=1150286
      // Also disable for family 0x17, models 0x70–0x7f, due to possible RDRAND
      // failures there too.
      ecx &= ~(1u << 30);
    }
  }

>>>>>>> afaccd42
  // Force the hyper-threading bit so that the more conservative path is always
  // chosen.
  edx |= 1u << 28;

  // Reserved bit #20 was historically repurposed to control the in-memory
  // representation of RC4 state. Always set it to zero.
  edx &= ~(1u << 20);

  // Reserved bit #30 is repurposed to signal an Intel CPU.
  if (is_intel) {
    edx |= (1u << 30);
  } else {
    edx &= ~(1u << 30);
  }

  // The SDBG bit is repurposed to denote AMD XOP support. Don't ever use AMD
  // XOP code paths.
  ecx &= ~(1u << 11);

  uint64_t xcr0 = 0;
  if (ecx & (1u << 27)) {
    // XCR0 may only be queried if the OSXSAVE bit is set.
    xcr0 = OPENSSL_xgetbv(0);
  }
  // See Intel manual, volume 1, section 14.3.
  if ((xcr0 & 6) != 6) {
    // YMM registers cannot be used.
    ecx &= ~(1u << 28);  // AVX
    ecx &= ~(1u << 12);  // FMA
    ecx &= ~(1u << 11);  // AMD XOP
    extended_features[0] &= ~(1u << 5);   // AVX2
    extended_features[1] &= ~(1u << 9);   // VAES
    extended_features[1] &= ~(1u << 10);  // VPCLMULQDQ
  }
  // See Intel manual, volume 1, sections 15.2 ("Detection of AVX-512 Foundation
  // Instructions") through 15.4 ("Detection of Intel AVX-512 Instruction Groups
  // Operating at 256 and 128-bit Vector Lengths").
  if ((xcr0 & 0xe6) != 0xe6) {
    // Without XCR0.111xx11x, no AVX512 feature can be used. This includes ZMM
    // registers, masking, SIMD registers 16-31 (even if accessed as YMM or
    // XMM), and EVEX-coded instructions (even on YMM or XMM). Even if only
    // XCR0.ZMM_Hi256 is missing, it isn't valid to use AVX512 features on
    // shorter vectors, since AVX512 ties everything to the availability of
    // 512-bit vectors. See the above-mentioned sections of the Intel manual,
    // which say that *all* these XCR0 bits must be checked even when just using
    // 128-bit or 256-bit vectors, and also volume 2a section 2.7.11 ("#UD
    // Equations for EVEX") which says that all EVEX-coded instructions raise an
    // undefined-instruction exception if any of these XCR0 bits is zero.
    //
    // AVX10 fixes this by reorganizing the features that used to be part of
    // "AVX512" and allowing them to be used independently of 512-bit support.
    // TODO: add AVX10 detection.
    extended_features[0] &= ~(1u << 16);  // AVX512F
    extended_features[0] &= ~(1u << 17);  // AVX512DQ
    extended_features[0] &= ~(1u << 21);  // AVX512IFMA
    extended_features[0] &= ~(1u << 26);  // AVX512PF
    extended_features[0] &= ~(1u << 27);  // AVX512ER
    extended_features[0] &= ~(1u << 28);  // AVX512CD
    extended_features[0] &= ~(1u << 30);  // AVX512BW
    extended_features[0] &= ~(1u << 31);  // AVX512VL
    extended_features[1] &= ~(1u << 1);   // AVX512VBMI
    extended_features[1] &= ~(1u << 6);   // AVX512VBMI2
    extended_features[1] &= ~(1u << 11);  // AVX512VNNI
    extended_features[1] &= ~(1u << 12);  // AVX512BITALG
    extended_features[1] &= ~(1u << 14);  // AVX512VPOPCNTDQ
  }

  // Repurpose the bit for the removed MPX feature to indicate when using zmm
  // registers should be avoided even when they are supported. (When set, AVX512
  // features can still be used, but only using ymm or xmm registers.) Skylake
  // suffered from severe downclocking when zmm registers were used, which
  // affected unrelated code running on the system, making zmm registers not too
  // useful outside of benchmarks. The situation improved significantly by Ice
  // Lake, but a small amount of downclocking remained. (See
  // https://lore.kernel.org/linux-crypto/e8ce1146-3952-6977-1d0e-a22758e58914@intel.com/)
  // We take a conservative approach of not allowing zmm registers until after
  // Ice Lake and Tiger Lake, i.e. until Sapphire Rapids on the server side.
  //
  // AMD CPUs, which support AVX512 starting with Zen 4, have not been reported
  // to have any downclocking problem when zmm registers are used.
  if (is_intel && family == 6 &&
      (model == 85 ||    // Skylake, Cascade Lake, Cooper Lake (server)
       model == 106 ||   // Ice Lake (server)
       model == 108 ||   // Ice Lake (micro server)
       model == 125 ||   // Ice Lake (client)
       model == 126 ||   // Ice Lake (mobile)
       model == 140 ||   // Tiger Lake (mobile)
       model == 141)) {  // Tiger Lake (client)
    extended_features[0] |= 1u << 14;
  } else {
    extended_features[0] &= ~(1u << 14);
  }

  OPENSSL_ia32cap_P[0] = edx;
  OPENSSL_ia32cap_P[1] = ecx;
  OPENSSL_ia32cap_P[2] = extended_features[0];
  OPENSSL_ia32cap_P[3] = extended_features[1];
}

#endif  // !OPENSSL_NO_ASM && (OPENSSL_X86 || OPENSSL_X86_64)<|MERGE_RESOLUTION|>--- conflicted
+++ resolved
@@ -136,8 +136,6 @@
 
   OPENSSL_cpuid(&eax, &ebx, &ecx, &edx, 1);
 
-<<<<<<< HEAD
-=======
   const uint32_t base_family = (eax >> 8) & 15;
   const uint32_t base_model = (eax >> 4) & 15;
 
@@ -152,18 +150,6 @@
     model |= ext_model << 4;
   }
 
-  if (is_amd) {
-    if (family < 0x17 || (family == 0x17 && 0x70 <= model && model <= 0x7f)) {
-      // Disable RDRAND on AMD families before 0x17 (Zen) due to reported
-      // failures after suspend.
-      // https://bugzilla.redhat.com/show_bug.cgi?id=1150286
-      // Also disable for family 0x17, models 0x70–0x7f, due to possible RDRAND
-      // failures there too.
-      ecx &= ~(1u << 30);
-    }
-  }
-
->>>>>>> afaccd42
   // Force the hyper-threading bit so that the more conservative path is always
   // chosen.
   edx |= 1u << 28;
