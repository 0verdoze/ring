--- conflicted
+++ resolved
@@ -28,17 +28,8 @@
                      const uint8_t point[32]);
 #endif
 
-<<<<<<< HEAD
-#if defined(BORINGSSL_HAS_UINT128)
-#define BORINGSSL_CURVE25519_64BIT
-#endif
-
-#if defined(BORINGSSL_CURVE25519_64BIT)
+#if defined(OPENSSL_64_BIT)
 // An element t,
-=======
-#if defined(OPENSSL_64_BIT)
-// fe means field element. Here the field is \Z/(2^255-19). An element t,
->>>>>>> aa31748b
 // entries t[0]...t[4], represents the integer t[0]+2^51 t[1]+2^102 t[2]+2^153
 // t[3]+2^204 t[4].
 // fe limbs are bounded by 1.125*2^51.
