--- conflicted
+++ resolved
@@ -125,11 +125,6 @@
 }
 
 $code.=<<___;
-<<<<<<< HEAD
-#include <ring-core/arm_arch.h>
-
-=======
->>>>>>> 9bb8f779
 .section .rodata
 
 .align	5
