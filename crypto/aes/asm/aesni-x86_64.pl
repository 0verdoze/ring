--- conflicted
+++ resolved
@@ -670,11 +670,7 @@
 	lea	7($ctr),%r9
 	 mov	%r10d,0x60+12(%rsp)
 	bswap	%r9d
-<<<<<<< HEAD
-	 mov	GFp_ia32cap_P+4(%rip),%r10d 
-=======
-	 mov	OPENSSL_ia32cap_P+4(%rip),%r10d
->>>>>>> c948d465
+	 mov	GFp_ia32cap_P+4(%rip),%r10d
 	xor	$key0,%r9d
 	 and	\$`1<<26|1<<22`,%r10d		# isolate XSAVE+MOVBE
 	mov	%r9d,0x70+12(%rsp)
