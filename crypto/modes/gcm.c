--- conflicted
+++ resolved
@@ -383,28 +383,15 @@
   /* Keep in sync with |gcm128_init_gmult_ghash|. */
 
 #if defined(GHASH_ASM_X86_OR_64)
-<<<<<<< HEAD
   if (GFp_gcm_clmul_enabled()) {
     if (((GFp_ia32cap_P[1] >> 22) & 0x41) == 0x41) { /* AVX+MOVBE */
       GFp_gcm_init_avx(Htable, H);
-    } else {
-      GFp_gcm_init_clmul(Htable, H);
-=======
-  if (crypto_gcm_clmul_enabled()) {
-    if (((OPENSSL_ia32cap_P[1] >> 22) & 0x41) == 0x41) { /* AVX+MOVBE */
-      gcm_init_avx(out_table, H.u);
-      *out_mult = gcm_gmult_avx;
-      *out_hash = gcm_ghash_avx;
       return;
->>>>>>> 5fa25381
-    }
-
-    gcm_init_clmul(out_table, H.u);
-    *out_mult = gcm_gmult_clmul;
-    *out_hash = gcm_ghash_clmul;
+    }
+
+    GFp_gcm_init_clmul(Htable, H);
     return;
   }
-<<<<<<< HEAD
 #endif
 #if defined(ARM_PMULL_ASM)
   if (GFp_is_ARMv8_PMULL_capable()) {
@@ -415,53 +402,14 @@
 #if defined(OPENSSL_ARM)
   if (GFp_is_NEON_capable()) {
     GFp_gcm_init_neon(Htable, H);
-=======
-#if defined(GHASH_ASM_X86) /* x86 only */
-  if (OPENSSL_ia32cap_P[0] & (1 << 25)) { /* check SSE bit */
-    gcm_init_4bit(out_table, H.u);
-    *out_mult = gcm_gmult_4bit_mmx;
-    *out_hash = gcm_ghash_4bit_mmx;
-    return;
-  }
-#endif
-#elif defined(GHASH_ASM_ARM)
-  if (pmull_capable()) {
-    gcm_init_v8(out_table, H.u);
-    *out_mult = gcm_gmult_v8;
-    *out_hash = gcm_ghash_v8;
-    return;
-  }
-
-  if (neon_capable()) {
-    gcm_init_neon(out_table, H.u);
-    *out_mult = gcm_gmult_neon;
-    *out_hash = gcm_ghash_neon;
->>>>>>> 5fa25381
     return;
   }
 #endif
 #if defined(GHASH_ASM_PPC64LE)
   if (CRYPTO_is_PPC64LE_vcrypto_capable()) {
-<<<<<<< HEAD
     GFp_gcm_init_p8(ctx->Htable, ctx->H.u);
     return;
   }
-=======
-    gcm_init_p8(out_table, H.u);
-    *out_mult = gcm_gmult_p8;
-    *out_hash = gcm_ghash_p8;
-    return;
-  }
-#endif
-
-  gcm_init_4bit(out_table, H.u);
-#if defined(GHASH_ASM_X86)
-  *out_mult = gcm_gmult_4bit_x86;
-  *out_hash = gcm_ghash_4bit_x86;
-#else
-  *out_mult = gcm_gmult_4bit;
-  *out_hash = gcm_ghash_4bit;
->>>>>>> 5fa25381
 #endif
 
   gcm_init_4bit(Htable, H);
@@ -487,10 +435,6 @@
     ctx->gmult = GFp_gcm_gmult_4bit_mmx;
     ctx->ghash = GFp_gcm_ghash_4bit_mmx;
     return;
-  } else {
-    ctx->gmult = GFp_gcm_gmult_4bit_x86;
-    ctx->ghash = GFp_gcm_ghash_4bit_x86;
-    return;
   }
 #endif
 #if defined(ARM_PMULL_ASM)
@@ -515,7 +459,10 @@
   }
 #endif
 
-#if !defined(GHASH_ASM_X86)
+#if defined(GHASH_ASM_X86)
+  ctx->gmult = GFp_gcm_gmult_4bit_x86;
+  ctx->ghash = GFp_gcm_ghash_4bit_x86;
+#else
   ctx->gmult = GFp_gcm_gmult_4bit;
   ctx->ghash = GFp_gcm_ghash_4bit;
 #endif
